--- conflicted
+++ resolved
@@ -1,1992 +1,1988 @@
-#![allow(unused_variables)]
-#![allow(non_snake_case)]
-#![allow(non_camel_case_types)]
-
-use std::{fmt};
-use std::mem::discriminant;
-
-use std::alloc::{dealloc, Layout};
-use std::mem::align_of;
-
-//Parallelization - currently only used in python library functions
-#[cfg(feature = "python")]
-use rayon::prelude::*;
-#[cfg(feature = "python")]
-use rayon::*;
-
-//Error handling crate
-use anyhow::{Result, Context, anyhow};
-
-//Serializing/Deserializing crate
-use serde::*;
-
-//Array input via hdf5
-#[cfg(feature = "hdf5_input")]
-use hdf5::*;
-
-//I/O
-use std::fs::OpenOptions;
-use std::io::prelude::*;
-use std::io::BufWriter;
-
-//C integer
-use std::os::raw::c_int;
-
-//standard slice
-use std::slice;
-//Mutex for multithreading in ergonomic Python library functions
-#[cfg(feature = "python")]
-use std::sync::Mutex;
-
-//itertools
-use itertools::{izip};
-
-//Math
-use std::f64::consts::FRAC_2_SQRT_PI;
-use std::f64::consts::PI;
-use std::f64::consts::SQRT_2;
-
-#[cfg(feature = "python")]
-use pyo3::prelude::*;
-#[cfg(feature = "python")]
-use pyo3::wrap_pyfunction;
-#[cfg(feature = "python")]
-use pyo3::types::*;
-
-//Load internal modules
-pub mod material;
-pub mod particle;
-pub mod tests;
-pub mod interactions;
-pub mod bca;
-pub mod geometry;
-pub mod input;
-pub mod output;
-pub mod enums;
-pub mod consts;
-pub mod structs;
-pub mod sphere;
-
-#[cfg(feature = "parry3d")]
-pub mod parry;
-
-pub use crate::enums::*;
-pub use crate::consts::*;
-pub use crate::structs::*;
-pub use crate::input::{Input2D, InputHomogeneous2D, Input1D, Input0D, Options, InputFile, GeometryInput};
-pub use crate::output::{OutputUnits};
-pub use crate::geometry::{Geometry, GeometryElement, Mesh0D, Mesh1D, Mesh2D};
-pub use crate::sphere::{Sphere, SphereInput, InputSphere};
-
-#[cfg(feature = "parry3d")]
-pub use crate::parry::{ParryBall, ParryBallInput, InputParryBall, ParryTriMesh, ParryTriMeshInput, InputParryTriMesh};
-#[cfg(feature = "parry3d")]
-pub use parry3d_f64::na::{Point3, Vector3, Matrix3, Rotation3};
-
-#[cfg(feature = "python")]
-#[pymodule]
-pub fn libRustBCA(py: Python, m: &PyModule) -> PyResult<()> {
-    m.add_function(wrap_pyfunction!(simple_bca_py, m)?)?;
-    m.add_function(wrap_pyfunction!(simple_bca_list_py, m)?)?;
-    m.add_function(wrap_pyfunction!(compound_bca_list_py, m)?)?;
-    m.add_function(wrap_pyfunction!(compound_bca_list_tracked_py, m)?)?;
-    m.add_function(wrap_pyfunction!(compound_bca_list_1D_py, m)?)?;
-    m.add_function(wrap_pyfunction!(sputtering_yield, m)?)?;
-    m.add_function(wrap_pyfunction!(reflection_coefficient, m)?)?;
-    m.add_function(wrap_pyfunction!(compound_reflection_coefficient, m)?)?;
-    m.add_function(wrap_pyfunction!(reflect_single_ion_py, m)?)?;
-    #[cfg(feature = "parry3d")]
-    m.add_function(wrap_pyfunction!(rotate_given_surface_normal_py, m)?)?;
-    #[cfg(feature = "parry3d")]
-    m.add_function(wrap_pyfunction!(rotate_given_surface_normal_vec_py, m)?)?;
-    #[cfg(feature = "parry3d")]
-    m.add_function(wrap_pyfunction!(rotate_back_py, m)?)?;
-    #[cfg(feature = "parry3d")]
-    m.add_function(wrap_pyfunction!(rotate_back_vec_py, m)?)?;
-    Ok(())
-}
-
-#[derive(Debug)]
-#[repr(C)]
-pub struct InputSimpleBCA {
-    pub len: usize,
-    /// vx, vy, vz
-    pub velocities: *mut [f64; 3],
-    pub Z1: f64,
-    pub m1: f64,
-    pub Ec1: f64,
-    pub Es1: f64,
-    pub Z2: f64,
-    pub m2: f64,
-    pub n2: f64,
-    pub Ec2: f64,
-    pub Es2: f64,
-    pub Eb2: f64,
-}
-
-#[derive(Debug)]
-#[repr(C)]
-pub struct InputCompoundBCA {
-    pub len: usize,
-    /// vx, vy, vz
-    pub velocities: *mut [f64; 3],
-    pub Z1: f64,
-    pub m1: f64,
-    pub Ec1: f64,
-    pub Es1: f64,
-    pub num_species_target: usize,
-    pub Z2: *mut f64,
-    pub m2: *mut f64,
-    pub n2: *mut f64,
-    pub Ec2: *mut f64,
-    pub Es2: *mut f64,
-    pub Eb2: *mut f64,
-}
-
-#[derive(Debug)]
-#[repr(C)]
-pub struct InputTaggedBCA {
-    pub len: usize,
-    /// x y z
-    pub positions: *mut [f64; 3],
-    /// vx, vy, vz
-    pub velocities: *mut [f64; 3],
-    pub Z1: f64,
-    pub m1: f64,
-    pub Ec1: f64,
-    pub Es1: f64,
-    pub num_species_target: usize,
-    pub Z2: *mut f64,
-    pub m2: *mut f64,
-    pub n2: *mut f64,
-    pub Ec2: *mut f64,
-    pub Es2: *mut f64,
-    pub Eb2: *mut f64,
-    pub tags: *mut i32,
-    pub weights: *mut f64,
-}
-
-#[repr(C)]
-pub struct OutputBCA {
-    pub len: usize,
-    pub particles: *mut [f64; 9],
-}
-
-#[derive(Debug)]
-#[repr(C)]
-pub struct OutputTaggedBCA {
-    pub len: usize,
-    pub particles: *mut [f64; 9],
-    pub weights: *mut f64,
-    pub tags: *mut i32,
-    pub incident: *mut bool,
-}
-
-#[no_mangle]
-pub extern "C" fn drop_output_tagged_bca(output: OutputTaggedBCA) {
-    let length = output.len;
-
-    if length > 0 {
-
-        let particles_layout = Layout::from_size_align(length, align_of::<[f64; 9]>()).unwrap();
-        let weights_layout = Layout::from_size_align(length, align_of::<f64>()).unwrap();
-        let tags_layout = Layout::from_size_align(length, align_of::<i32>()).unwrap();
-        let incident_layout = Layout::from_size_align(length, align_of::<bool>()).unwrap();
-
-        unsafe {
-            dealloc(output.particles as *mut u8, particles_layout);
-            dealloc(output.weights as *mut u8, weights_layout);
-            dealloc(output.tags as *mut u8, tags_layout);
-            dealloc(output.incident as *mut u8, incident_layout);
-        };
-    }
-}
-
-#[no_mangle]
-pub extern "C" fn drop_output_bca(output: OutputBCA) {
-    let length = output.len;
-
-    if length > 0 {
-        let particles_layout = Layout::from_size_align(length, align_of::<[f64; 9]>()).unwrap();
-
-        unsafe {
-            dealloc(output.particles as *mut u8, particles_layout);
-        };
-    }
-}
-
-#[no_mangle]
-pub extern "C" fn compound_tagged_bca_list_c(input: InputTaggedBCA) -> OutputTaggedBCA {
-
-    let mut total_output = vec![];
-    let mut output_tags = vec![];
-    let mut output_weights = vec![];
-    let mut output_incident = vec![];
-
-    let options = Options::default_options(true);
-
-    let Z2 = unsafe { slice::from_raw_parts(input.Z2, input.num_species_target).to_vec() };
-    let m2 = unsafe { slice::from_raw_parts(input.m2, input.num_species_target).to_vec() };
-    let n2 = unsafe { slice::from_raw_parts(input.n2, input.num_species_target).to_vec() };
-    let Ec2 = unsafe { slice::from_raw_parts(input.Ec2, input.num_species_target).to_vec() };
-    let Es2 = unsafe { slice::from_raw_parts(input.Es2, input.num_species_target).to_vec() };
-    let Eb2 = unsafe { slice::from_raw_parts(input.Eb2, input.num_species_target).to_vec() };
-    let positions = unsafe { slice::from_raw_parts(input.positions, input.len).to_vec() };
-    let tags = unsafe { slice::from_raw_parts(input.tags, input.len).to_vec() };
-    let weights = unsafe { slice::from_raw_parts(input.weights, input.len).to_vec() };
-
-    let x = -2.*(n2.iter().sum::<f64>()*10E30).powf(-1./3.);
-    let y = 0.0;
-    let z = 0.0;
-
-    let material_parameters = material::MaterialParameters {
-        energy_unit: "EV".to_string(),
-        mass_unit: "AMU".to_string(),
-        Eb: Eb2,
-        Es: Es2,
-        Ec: Ec2,
-        Ed: vec![0.0; input.num_species_target],
-        Z: Z2,
-        m: m2,
-        interaction_index: vec![0; input.num_species_target],
-        surface_binding_model: SurfaceBindingModel::AVERAGE,
-        bulk_binding_model: BulkBindingModel::INDIVIDUAL,
-    };
-
-    let geometry_input = geometry::Mesh0DInput {
-        length_unit: "ANGSTROM".to_string(),
-        densities: n2,
-        electronic_stopping_correction_factor: 1.0
-    };
-
-    let m = material::Material::<Mesh0D>::new(&material_parameters, &geometry_input);
-
-    let velocities = unsafe { slice::from_raw_parts(input.velocities, input.len) };
-
-    let mut index: usize = 0;
-    for velocity in velocities {
-
-        let vx = velocity[0];
-        let vy = velocity[1];
-        let vz = velocity[2];
-
-        let v = (vx*vx + vy*vy + vz*vz).sqrt();
-
-        let E1 = 0.5*input.m1*AMU*v*v;
-
-        let ux = vx/v;
-        let uy = vy/v;
-        let uz = vz/v;
-        let p = particle::Particle {
-            m: input.m1*AMU,
-            Z: input.Z1,
-            E: E1,
-            Ec: input.Ec1*EV,
-            Es: input.Es1*EV,
-            Ed: 0.0,
-            pos: Vector::new(x, y, z),
-            dir: Vector::new(ux, uy, uz),
-            pos_origin: Vector::new(x, y, z),
-            pos_old: Vector::new(x, y, z),
-            dir_old: Vector::new(ux, uy, uz),
-            energy_origin: E1,
-            asymptotic_deflection: 0.0,
-            stopped: false,
-            left: false,
-            incident: true,
-            first_step: true,
-            trajectory: vec![],
-            energies: vec![],
-            track_trajectories: false,
-            number_collision_events: 0,
-            backreflected: false,
-            interaction_index : 0,
-            weight: weights[index],
-            tag: tags[index],
-            tracked_vector: Vector::new(positions[index][0], positions[index][1], positions[index][2]),
-        };
-
-        let output = bca::single_ion_bca(p, &m, &options);
-
-        for particle in output {
-
-            if (particle.left) | (particle.incident) {
-                total_output.push(
-                    [
-                        particle.Z,
-                        particle.m/AMU,
-                        particle.E/EV,
-
-                        particle.tracked_vector.x/ANGSTROM,
-                        particle.tracked_vector.y/ANGSTROM,
-                        particle.tracked_vector.z/ANGSTROM,
-
-                        particle.dir.x,
-                        particle.dir.y,
-                        particle.dir.z
-                    ]
-                );
-                output_tags.push(particle.tag);
-                output_weights.push(particle.weight);
-                output_incident.push(particle.incident);
-            }
-        }
-        index += 1;
-    }
-
-    let len = total_output.len();
-    let particles = total_output.as_mut_ptr();
-    let tags_ptr = output_tags.as_mut_ptr();
-    let weights_ptr = output_weights.as_mut_ptr();
-    let incident_ptr = output_incident.as_mut_ptr();
-
-    std::mem::forget(total_output);
-    std::mem::forget(output_tags);
-    std::mem::forget(output_weights);
-    std::mem::forget(output_incident);
-
-    OutputTaggedBCA {
-        len,
-        particles,
-        tags: tags_ptr,
-        weights: weights_ptr,
-        incident: incident_ptr,
-    }
-}
-
-#[no_mangle]
-pub extern "C" fn reflect_single_ion_c(num_species_target: &mut c_int, ux: &mut f64, uy: &mut f64, uz: &mut f64, E1: &mut f64, Z1: &mut f64, m1: &mut f64, Ec1: &mut f64, Es1: &mut f64, Z2: *mut f64, m2: *mut f64, Ec2: *mut f64, Es2: *mut f64, Eb2: *mut f64, n2: *mut f64) {
-
-    assert!(E1 > &mut 0.0);
-
-    let options = Options::default_options(false);
-
-    let Z2 = unsafe { slice::from_raw_parts(Z2, *num_species_target as usize).to_vec() };
-    let m2 = unsafe { slice::from_raw_parts(m2, *num_species_target as usize).to_vec() };
-    let n2 = unsafe { slice::from_raw_parts(n2, *num_species_target as usize).to_vec() };
-    let Ec2 = unsafe { slice::from_raw_parts(Ec2, *num_species_target as usize).to_vec() };
-    let Es2 = unsafe { slice::from_raw_parts(Es2, *num_species_target as usize).to_vec() };
-    let Eb2 = unsafe { slice::from_raw_parts(Eb2, *num_species_target as usize).to_vec() };
-
-    let x = -2.*(n2.iter().sum::<f64>()*10E30).powf(-1./3.);
-    let y = 0.0;
-    let z = 0.0;
-
-    let material_parameters = material::MaterialParameters {
-        energy_unit: "EV".to_string(),
-        mass_unit: "AMU".to_string(),
-        Eb: Eb2,
-        Es: Es2,
-        Ec: Ec2,
-        Ed: vec![0.0; *num_species_target as usize],
-        Z: Z2,
-        m: m2,
-        interaction_index: vec![0; *num_species_target as usize],
-        surface_binding_model: SurfaceBindingModel::AVERAGE,
-        bulk_binding_model: BulkBindingModel::INDIVIDUAL,
-    };
-
-    let geometry_input = geometry::Mesh0DInput {
-        length_unit: "ANGSTROM".to_string(),
-        densities: n2,
-        electronic_stopping_correction_factor: 1.0
-    };
-
-    let m = material::Material::<Mesh0D>::new(&material_parameters, &geometry_input);
-
-    let p = particle::Particle {
-        m: *m1*AMU,
-        Z: *Z1,
-        E: *E1*EV,
-        Ec: *Ec1*EV,
-        Es: *Es1*EV,
-        Ed: 0.0,
-        pos: Vector::new(x, y, z),
-        dir: Vector::new(*ux, *uy, *uz),
-        pos_origin: Vector::new(x, y, z),
-        pos_old: Vector::new(x, y, z),
-        dir_old: Vector::new(*ux, *uy, *uz),
-        energy_origin: *E1*EV,
-        asymptotic_deflection: 0.0,
-        stopped: false,
-        left: false,
-        incident: true,
-        first_step: true,
-        trajectory: vec![],
-        energies: vec![],
-        track_trajectories: false,
-        number_collision_events: 0,
-        backreflected: false,
-        interaction_index : 0,
-        weight: 1.0,
-        tag: 0,
-        tracked_vector: Vector::new(0.0, 0.0, 0.0),
-    };
-
-    let output = bca::single_ion_bca(p, &m, &options);
-
-    *ux = output[0].dir.x;
-    *uy = output[0].dir.y;
-    *uz = output[0].dir.z;
-    if output[0].pos.x >= 0.0 {
-        *E1 = 0.0
-    } else {
-        *E1 = output[0].E/EV;
-    }
-}
-
-#[no_mangle]
-pub extern "C" fn simple_bca_list_c(input: InputSimpleBCA) -> OutputBCA {
-
-    let x = -2.*(input.n2*10E30).powf(-1./3.);
-    let y = 0.0;
-    let z = 0.0;
-
-    let mut total_output = vec![];
-
-    let options = Options::default_options(true);
-
-    let material_parameters = material::MaterialParameters {
-        energy_unit: "EV".to_string(),
-        mass_unit: "AMU".to_string(),
-        Eb: vec![input.Eb2],
-        Es: vec![input.Es2],
-        Ec: vec![input.Ec2],
-        Ed: vec![0.0; input.len],
-        Z: vec![input.Z2],
-        m: vec![input.m2],
-        interaction_index: vec![0],
-        surface_binding_model: SurfaceBindingModel::AVERAGE,
-        bulk_binding_model: BulkBindingModel::INDIVIDUAL,
-    };
-
-    let geometry_input = geometry::Mesh0DInput {
-        length_unit: "ANGSTROM".to_string(),
-        densities: vec![input.n2],
-        electronic_stopping_correction_factor: 1.0
-    };
-
-    let m = material::Material::<Mesh0D>::new(&material_parameters, &geometry_input);
-
-    let velocities = unsafe { slice::from_raw_parts(input.velocities, input.len) };
-
-    for velocity in velocities {
-
-        let vx = velocity[0];
-        let vy = velocity[1];
-        let vz = velocity[2];
-
-        let v = (vx*vx + vy*vy + vz*vz).sqrt();
-
-        let E1 = 0.5*input.m1*AMU*v*v;
-
-        let ux = vx/v;
-        let uy = vy/v;
-        let uz = vz/v;
-
-        let p = particle::Particle {
-            m: input.m1*AMU,
-            Z: input.Z1,
-            E: E1,
-            Ec: input.Ec1*EV,
-            Es: input.Es1*EV,
-            Ed: 0.0,
-            pos: Vector::new(x, y, z),
-            dir: Vector::new(ux, uy, uz),
-            pos_origin: Vector::new(x, y, z),
-            pos_old: Vector::new(x, y, z),
-            dir_old: Vector::new(ux, uy, uz),
-            energy_origin: E1,
-            asymptotic_deflection: 0.0,
-            stopped: false,
-            left: false,
-            incident: true,
-            first_step: true,
-            trajectory: vec![],
-            energies: vec![],
-            track_trajectories: false,
-            number_collision_events: 0,
-            backreflected: false,
-            interaction_index : 0,
-            weight: 1.0,
-            tag: 0,
-            tracked_vector: Vector::new(0.0, 0.0, 0.0),
-        };
-
-
-        let output = bca::single_ion_bca(p, &m, &options);
-
-        for particle in output {
-
-            if (particle.left) | (particle.incident) {
-                total_output.push(
-                    [
-                        particle.Z,
-                        particle.m/AMU,
-                        particle.E/EV,
-                        particle.pos.x/ANGSTROM,
-                        particle.pos.y/ANGSTROM,
-                        particle.pos.z/ANGSTROM,
-                        particle.dir.x,
-                        particle.dir.y,
-                        particle.dir.z
-                    ]
-                );
-            }
-        }
-    }
-
-    let len = total_output.len();
-    let particles = total_output.as_mut_ptr();
-
-    std::mem::forget(total_output);
-    OutputBCA {
-        len,
-        particles
-    }
-}
-
-#[no_mangle]
-pub extern "C" fn compound_bca_list_c(input: InputCompoundBCA) -> OutputBCA {
-
-    let mut total_output = vec![];
-
-    let options = Options::default_options(true);
-
-    let Z2 = unsafe { slice::from_raw_parts(input.Z2, input.num_species_target).to_vec() };
-    let m2 = unsafe { slice::from_raw_parts(input.m2, input.num_species_target).to_vec() };
-    let n2 = unsafe { slice::from_raw_parts(input.n2, input.num_species_target).to_vec() };
-    let Ec2 = unsafe { slice::from_raw_parts(input.Ec2, input.num_species_target).to_vec() };
-    let Es2 = unsafe { slice::from_raw_parts(input.Es2, input.num_species_target).to_vec() };
-    let Eb2 = unsafe { slice::from_raw_parts(input.Eb2, input.num_species_target).to_vec() };
-
-    let x = -2.*(n2.iter().sum::<f64>()*10E30).powf(-1./3.);
-    let y = 0.0;
-    let z = 0.0;
-
-    let material_parameters = material::MaterialParameters {
-        energy_unit: "EV".to_string(),
-        mass_unit: "AMU".to_string(),
-        Eb: Eb2,
-        Es: Es2,
-        Ec: Ec2,
-        Ed: vec![0.0; input.num_species_target],
-        Z: Z2,
-        m: m2,
-        interaction_index: vec![0; input.num_species_target],
-        surface_binding_model: SurfaceBindingModel::AVERAGE,
-        bulk_binding_model: BulkBindingModel::INDIVIDUAL,
-    };
-
-    let geometry_input = geometry::Mesh0DInput {
-        length_unit: "ANGSTROM".to_string(),
-        densities: n2,
-        electronic_stopping_correction_factor: 1.0
-    };
-
-    let m = material::Material::<Mesh0D>::new(&material_parameters, &geometry_input);
-
-    let velocities = unsafe { slice::from_raw_parts(input.velocities, input.len) };
-
-    for velocity in velocities {
-
-        let vx = velocity[0];
-        let vy = velocity[1];
-        let vz = velocity[2];
-
-        let v = (vx*vx + vy*vy + vz*vz).sqrt();
-
-        let E1 = 0.5*input.m1*AMU*v*v;
-
-        let ux = vx/v;
-        let uy = vy/v;
-        let uz = vz/v;
-
-        let p = particle::Particle {
-            m: input.m1*AMU,
-            Z: input.Z1,
-            E: E1,
-            Ec: input.Ec1*EV,
-            Es: input.Es1*EV,
-            Ed: 0.0,
-            pos: Vector::new(x, y, z),
-            dir: Vector::new(ux, uy, uz),
-            pos_origin: Vector::new(x, y, z),
-            pos_old: Vector::new(x, y, z),
-            dir_old: Vector::new(ux, uy, uz),
-            energy_origin: E1,
-            asymptotic_deflection: 0.0,
-            stopped: false,
-            left: false,
-            incident: true,
-            first_step: true,
-            trajectory: vec![],
-            energies: vec![],
-            track_trajectories: false,
-            number_collision_events: 0,
-            backreflected: false,
-            interaction_index : 0,
-            weight: 1.0,
-            tag: 0,
-            tracked_vector: Vector::new(0.0, 0.0, 0.0),
-        };
-
-
-        let output = bca::single_ion_bca(p, &m, &options);
-
-        for particle in output {
-
-            if (particle.left) | (particle.incident) {
-                total_output.push(
-                    [
-                        particle.Z,
-                        particle.m/AMU,
-                        particle.E/EV,
-                        particle.pos.x/ANGSTROM,
-                        particle.pos.y/ANGSTROM,
-                        particle.pos.z/ANGSTROM,
-                        particle.dir.x,
-                        particle.dir.y,
-                        particle.dir.z
-                    ]
-                );
-            }
-        }
-    }
-
-    let len = total_output.len();
-    let particles = total_output.as_mut_ptr();
-
-    std::mem::forget(total_output);
-    OutputBCA {
-        len,
-        particles
-    }
-}
-
-#[no_mangle]
-pub extern "C" fn compound_bca_list_fortran(num_incident_ions: &mut c_int, track_recoils: &mut bool,
-    ux: *mut f64, uy: *mut f64, uz: *mut f64, E1: *mut f64,
-    Z1: *mut f64, m1: *mut f64, Ec1: *mut f64, Es1: *mut f64,
-    num_species_target: &mut c_int,
-    Z2: *mut f64, m2: *mut f64, Ec2: *mut f64, Es2: *mut f64, Eb2: *mut f64, n2: *mut f64,
-    num_emitted_particles: &mut c_int
-    ) -> *const [f64; 6] {
-
-    //println!("{} {}", num_incident_ions, num_species_target);
-
-    let mut total_output = vec![];
-
-    let options = Options::default_options(*track_recoils);
-
-    let ux = unsafe { slice::from_raw_parts(ux, *num_incident_ions as usize).to_vec() };
-    let uy = unsafe { slice::from_raw_parts(uy, *num_incident_ions as usize).to_vec() };
-    let uz = unsafe { slice::from_raw_parts(uz, *num_incident_ions as usize).to_vec() };
-    let Z1 = unsafe { slice::from_raw_parts(Z1, *num_incident_ions as usize).to_vec() };
-    let m1 = unsafe { slice::from_raw_parts(m1, *num_incident_ions as usize).to_vec() };
-    let E1 = unsafe { slice::from_raw_parts(E1, *num_incident_ions as usize).to_vec() };
-    let Ec1 = unsafe { slice::from_raw_parts(Ec1, *num_incident_ions as usize).to_vec() };
-    let Es1 = unsafe { slice::from_raw_parts(Es1, *num_incident_ions as usize).to_vec() };
-
-    //println!("ux: {} uy: {} uz: {} Z1: {} m1: {} E1: {} Ec1: {} Es1: {}", ux[0], uy[0], uz[0], Z1[0], m1[0], E1[0], Ec1[0], Es1[0]);
-
-    let Z2 = unsafe { slice::from_raw_parts(Z2, *num_species_target as usize).to_vec() };
-    let m2 = unsafe { slice::from_raw_parts(m2, *num_species_target as usize).to_vec() };
-    let n2 = unsafe { slice::from_raw_parts(n2, *num_species_target as usize).to_vec() };
-    let Ec2 = unsafe { slice::from_raw_parts(Ec2, *num_species_target as usize).to_vec() };
-    let Es2 = unsafe { slice::from_raw_parts(Es2, *num_species_target as usize).to_vec() };
-    let Eb2 = unsafe { slice::from_raw_parts(Eb2, *num_species_target as usize).to_vec() };
-
-    //println!("Z2: {} m2: {} n2: {} Ec2: {} Es2: {} Eb2: {}", Z2[0], m2[0], n2[0], Ec2[0], Es2[0], Eb2[0]);
-
-    let x = -2.*(n2.iter().sum::<f64>()*10E30).powf(-1./3.);
-    let y = 0.0;
-    let z = 0.0;
-
-    let material_parameters = material::MaterialParameters {
-        energy_unit: "EV".to_string(),
-        mass_unit: "AMU".to_string(),
-        Eb: Eb2,
-        Es: Es2,
-        Ec: Ec2,
-        Ed: vec![0.0; *num_species_target as usize],
-        Z: Z2,
-        m: m2,
-        interaction_index: vec![0; *num_species_target as usize],
-        surface_binding_model: SurfaceBindingModel::INDIVIDUAL,
-        bulk_binding_model: BulkBindingModel::INDIVIDUAL,
-    };
-
-    let geometry_input = geometry::Mesh0DInput {
-        length_unit: "ANGSTROM".to_string(),
-        densities: n2,
-        electronic_stopping_correction_factor: 1.0
-    };
-
-    let m = material::Material::<Mesh0D>::new(&material_parameters, &geometry_input);
-
-    for (((((((E1_, ux_), uy_), uz_), Z1_), Ec1_), Es1_), m1_) in E1.iter().zip(ux).zip(uy).zip(uz).zip(Z1).zip(Ec1).zip(Es1).zip(m1) {
-
-        let p = particle::Particle {
-            m: m1_*AMU,
-            Z: Z1_,
-            E: *E1_*EV,
-            Ec: Ec1_*EV,
-            Es: Es1_*EV,
-            Ed: 0.0,
-            pos: Vector::new(x, y, z),
-            dir: Vector::new(ux_, uy_, uz_),
-            pos_origin: Vector::new(x, y, z),
-            pos_old: Vector::new(x, y, z),
-            dir_old: Vector::new(ux_, uy_, uz_),
-            energy_origin: *E1_*EV,
-            asymptotic_deflection: 0.0,
-            stopped: false,
-            left: false,
-            incident: true,
-            first_step: true,
-            trajectory: vec![],
-            energies: vec![],
-            track_trajectories: false,
-            number_collision_events: 0,
-            backreflected: false,
-            interaction_index : 0,
-            weight: 1.0,
-            tag: 0,
-            tracked_vector: Vector::new(0.0, 0.0, 0.0)
-        };
-
-        let output = bca::single_ion_bca(p, &m, &options);
-
-        for particle in output {
-
-            if (particle.left) | (particle.incident) {
-                total_output.push(
-                    [
-                        particle.Z,
-                        particle.m/AMU,
-                        particle.E/EV,
-                        particle.dir.x,
-                        particle.dir.y,
-                        particle.dir.z
-                    ]
-                );
-            }
-        }
-    }
-
-    let len = total_output.len();
-    let particles = total_output.as_mut_ptr();
-
-    std::mem::forget(total_output);
-
-    *num_emitted_particles = len as c_int;
-    particles
-}
-
-#[no_mangle]
-pub extern "C" fn simple_bca_c(x: f64, y: f64, z: f64, ux: f64, uy: f64, uz: f64, E1: f64, Z1: f64, m1: f64, Ec1: f64, Es1: f64, Z2: f64, m2: f64, Ec2: f64, Es2: f64, n2: f64, Eb2: f64) -> OutputBCA {
-    let mut output = simple_bca(x, y, z, ux, uy, uz, E1, Z1, m1, Ec1, Es1, Z2, m2, Ec2, Es2, n2, Eb2);
-
-    let len = output.len();
-    let particles = output.as_mut_ptr();
-
-    std::mem::forget(output);
-    OutputBCA {
-        len,
-        particles
-    }
-}
-
-#[cfg(feature = "python")]
-///compound_\\\\\\_bca_list_py(ux, uy,  uz, energy, Z1, m1, Ec1, Es1, Z2, m2, Ec2, Es2, n2, Eb2)
-/// runs a BCA simulation for a list of particles and outputs a list of sputtered, reflected, and implanted particles.
-/// Args:
-///    energies (list(f64)): initial ion energies in eV.
-///    ux (list(f64)): initial ion directions x. ux != 0.0 to avoid gimbal lock
-///    uy (list(f64)): initial ion directions y.
-///    uz (list(f64)): initial ion directions z.
-///    Z1 (list(f64)): initial ion atomic numbers.
-///    m1 (list(f64)): initial ion masses in amu.
-///    Ec1 (list(f64)): ion cutoff energies in eV. If ion energy < Ec1, it stops in the material.
-///    Es1 (list(f64)): ion surface binding energies. Assumed planar.
-///    Z2 (list(f64)): target material species atomic numbers.
-///    m2 (list(f64)): target material species masses in amu.
-///    Ec2 (list(f64)): target material species cutoff energies in eV. If recoil energy < Ec2, it stops in the material.
-///    Es2 (list(f64)): target species surface binding energies. Assumed planar.
-///    n2 (list(f64)): target material species atomic number densities in inverse cubic Angstroms.
-///    Eb2 (list(f64)): target material species bulk binding energies in eV.
-/// Returns:
-///    output (NX9 list of f64): each row in the list represents an output particle (implanted,
-///    sputtered, or reflected). Each row consists of:
-///      [Z, m (amu), E (eV), x, y, z, (angstrom), ux, uy, uz]
-///    incident (list(bool)): whether each row of output was an incident ion or originated in the target
-#[pyfunction]
-pub fn compound_bca_list_py(energies: Vec<f64>, ux: Vec<f64>, uy: Vec<f64>, uz: Vec<f64>, Z1: Vec<f64>, m1: Vec<f64>, Ec1: Vec<f64>, Es1: Vec<f64>, Z2: Vec<f64>, m2: Vec<f64>, Ec2: Vec<f64>, Es2: Vec<f64>, n2: Vec<f64>, Eb2: Vec<f64>) -> (Vec<[f64; 9]>, Vec<bool>) {
-    let mut total_output = vec![];
-    let mut incident = vec![];
-    let num_species_target = Z2.len();
-    let num_incident_ions = energies.len();
-
-    assert_eq!(ux.len(), num_incident_ions, "Input error: list of x-directions is not the same length as list of incident energies.");
-    assert_eq!(uy.len(), num_incident_ions, "Input error: list of y-directions is not the same length as list of incident energies.");
-    assert_eq!(uz.len(), num_incident_ions, "Input error: list of z-directions is not the same length as list of incident energies.");
-    assert_eq!(Z1.len(), num_incident_ions, "Input error: list of incident atomic numbers is not the same length as list of incident energies.");
-    assert_eq!(m1.len(), num_incident_ions, "Input error: list of incident atomic masses is not the same length as list of incident energies.");
-    assert_eq!(Es1.len(), num_incident_ions, "Input error: list of incident surface binding energies is not the same length as list of incident energies.");
-    assert_eq!(Ec1.len(), num_incident_ions, "Input error: list of incident cutoff energies is not the same length as list of incident energies.");
-
-    assert_eq!(m2.len(), num_species_target, "Input error: list of target atomic masses is not the same length as atomic numbers.");
-    assert_eq!(Ec2.len(), num_species_target, "Input error: list of target cutoff energies is not the same length as atomic numbers.");
-    assert_eq!(Es2.len(), num_species_target, "Input error: list of target surface binding energies is not the same length as atomic numbers.");
-    assert_eq!(Eb2.len(), num_species_target, "Input error: list of target bulk binding energies is not the same length as atomic numbers.");
-    assert_eq!(n2.len(), num_species_target, "Input error: list of target number densities is not the same length as atomic numbers.");
-
-    let options = Options::default_options(true);
-
-    let x = -2.*(n2.iter().sum::<f64>()*10E30).powf(-1./3.);
-    let y = 0.0;
-    let z = 0.0;
-
-    let material_parameters = material::MaterialParameters {
-        energy_unit: "EV".to_string(),
-        mass_unit: "AMU".to_string(),
-        Eb: Eb2,
-        Es: Es2,
-        Ec: Ec2,
-        Ed: vec![0.0; num_species_target],
-        Z: Z2,
-        m: m2,
-        interaction_index: vec![0; num_species_target],
-        surface_binding_model: SurfaceBindingModel::INDIVIDUAL,
-        bulk_binding_model: BulkBindingModel::INDIVIDUAL,
-    };
-
-    let geometry_input = geometry::Mesh0DInput {
-        length_unit: "ANGSTROM".to_string(),
-        densities: n2,
-        electronic_stopping_correction_factor: 1.0
-    };
-
-    let m = material::Material::<Mesh0D>::new(&material_parameters, &geometry_input);
-
-    let mut index: usize = 0;
-    for (energy, ux_, uy_, uz_, Z1_, Ec1_, Es1_, m1_) in izip!(energies, ux, uy, uz, Z1, Ec1, Es1, m1) {
-
-        let mut energy_out;
-
-        let p = particle::Particle::default_incident(
-            m1_,
-            Z1_,
-            energy,
-            Ec1_,
-            Es1_,
-            x,
-            ux_,
-            uy_,
-            uz_
-        );
-
-        let output = bca::single_ion_bca(p, &m, &options);
-
-        for particle in output {
-            if (particle.left) | (particle.incident) {
-
-                incident.push(particle.incident);
-
-                if particle.stopped {
-                    energy_out = 0.
-                } else {
-                    energy_out = particle.E/EV
-                }
-                total_output.push(
-                    [
-                        particle.Z,
-                        particle.m/AMU,
-                        energy_out,
-                        particle.pos.x/ANGSTROM,
-                        particle.pos.y/ANGSTROM,
-                        particle.pos.z/ANGSTROM,
-                        particle.dir.x,
-                        particle.dir.y,
-                        particle.dir.z,
-                    ]
-                );
-            }
-        }
-        index += 1;
-    }
-    (total_output, incident)
-}
-
-#[cfg(feature = "python")]
-///compound_bca_list_tracked_py(ux, uy,  uz, energy, Z1, m1, Ec1, Es1, Z2, m2, Ec2, Es2, n2, Eb2)
-/// runs a BCA simulation for a list of particles and outputs a list of sputtered, reflected, and implanted particles.
-/// Args:
-///    energies (list(f64)): initial ion energies in eV.
-///    ux (list(f64)): initial ion directions x. ux != 0.0 to avoid gimbal lock
-///    uy (list(f64)): initial ion directions y.
-///    uz (list(f64)): initial ion directions z.
-///    Z1 (list(f64)): initial ion atomic numbers.
-///    m1 (list(f64)): initial ion masses in amu.
-///    Ec1 (list(f64)): ion cutoff energies in eV. If ion energy < Ec1, it stops in the material.
-///    Es1 (list(f64)): ion surface binding energies. Assumed planar.
-///    Z2 (list(f64)): target material species atomic numbers.
-///    m2 (list(f64)): target material species masses in amu.
-///    Ec2 (list(f64)): target material species cutoff energies in eV. If recoil energy < Ec2, it stops in the material.
-///    Es2 (list(f64)): target species surface binding energies. Assumed planar.
-///    n2 (list(f64)): target material species atomic number densities in inverse cubic Angstroms.
-///    Eb2 (list(f64)): target material species bulk binding energies in eV.
-/// Returns:
-///    output (NX9 list of f64): each row in the list represents an output particle (implanted,
-///    sputtered, or reflected). Each row consists of:
-///      [Z, m (amu), E (eV), x, y, z, (angstrom), ux, uy, uz]
-///    incident (list(bool)): whether each row of output was an incident ion or originated in the target
-///    incident_index (list(usize)): index of incident particle that caused this particle to be emitted
-#[pyfunction]
-pub fn compound_bca_list_tracked_py(energies: Vec<f64>, ux: Vec<f64>, uy: Vec<f64>, uz: Vec<f64>, Z1: Vec<f64>, m1: Vec<f64>, Ec1: Vec<f64>, Es1: Vec<f64>, Z2: Vec<f64>, m2: Vec<f64>, Ec2: Vec<f64>, Es2: Vec<f64>, n2: Vec<f64>, Eb2: Vec<f64>) -> (Vec<[f64; 9]>, Vec<bool>, Vec<usize>) {
-    let mut total_output = vec![];
-    let mut incident = vec![];
-    let mut incident_index = vec![];
-    let num_species_target = Z2.len();
-    let num_incident_ions = energies.len();
-
-    assert_eq!(ux.len(), num_incident_ions, "Input error: list of x-directions is not the same length as list of incident energies.");
-    assert_eq!(uy.len(), num_incident_ions, "Input error: list of y-directions is not the same length as list of incident energies.");
-    assert_eq!(uz.len(), num_incident_ions, "Input error: list of z-directions is not the same length as list of incident energies.");
-    assert_eq!(Z1.len(), num_incident_ions, "Input error: list of incident atomic numbers is not the same length as list of incident energies.");
-    assert_eq!(m1.len(), num_incident_ions, "Input error: list of incident atomic masses is not the same length as list of incident energies.");
-    assert_eq!(Es1.len(), num_incident_ions, "Input error: list of incident surface binding energies is not the same length as list of incident energies.");
-    assert_eq!(Ec1.len(), num_incident_ions, "Input error: list of incident cutoff energies is not the same length as list of incident energies.");
-
-    assert_eq!(m2.len(), num_species_target, "Input error: list of target atomic masses is not the same length as atomic numbers.");
-    assert_eq!(Ec2.len(), num_species_target, "Input error: list of target cutoff energies is not the same length as atomic numbers.");
-    assert_eq!(Es2.len(), num_species_target, "Input error: list of target surface binding energies is not the same length as atomic numbers.");
-    assert_eq!(Eb2.len(), num_species_target, "Input error: list of target bulk binding energies is not the same length as atomic numbers.");
-    assert_eq!(n2.len(), num_species_target, "Input error: list of target number densities is not the same length as atomic numbers.");
-
-    let options = Options::default_options(true);
-    //options.high_energy_free_flight_paths = true;
-
-    let x = -2.*(n2.iter().sum::<f64>()*10E30).powf(-1./3.);
-    let y = 0.0;
-    let z = 0.0;
-
-    let material_parameters = material::MaterialParameters {
-        energy_unit: "EV".to_string(),
-        mass_unit: "AMU".to_string(),
-        Eb: Eb2,
-        Es: Es2,
-        Ec: Ec2,
-        Ed: vec![0.0; num_species_target],
-        Z: Z2,
-        m: m2,
-        interaction_index: vec![0; num_species_target],
-        surface_binding_model: SurfaceBindingModel::INDIVIDUAL,
-        bulk_binding_model: BulkBindingModel::INDIVIDUAL,
-    };
-
-    let geometry_input = geometry::Mesh0DInput {
-        length_unit: "ANGSTROM".to_string(),
-        densities: n2,
-        electronic_stopping_correction_factor: 1.0
-    };
-
-    let m = material::Material::<Mesh0D>::new(&material_parameters, &geometry_input);
-
-    let mut finished_particles: Vec<particle::Particle> = Vec::new();
-
-    let incident_particles: Vec<particle::Particle> = izip!(energies, ux, uy, uz, Z1, Ec1, Es1, m1)
-        .enumerate()
-        .map(|(index, (energy, ux_, uy_, uz_, Z1_, Ec1_, Es1_, m1_))| {
-            let mut p = particle::Particle::default_incident(
-                m1_,
-                Z1_,
-                energy,
-                Ec1_,
-                Es1_,
-                x,
-                ux_,
-                uy_,
-                uz_
-            );
-            p.tag = index as i32;
-            p
-        }).collect();
-
-        finished_particles.par_extend(
-            incident_particles.into_par_iter()
-            .map(|particle| bca::single_ion_bca(particle, &m, &options))
-            .flatten()
-        );
-
-        for particle in finished_particles {
-            if (particle.left) | (particle.incident) {
-                incident.push(particle.incident);
-                incident_index.push(particle.tag as usize);
-                let mut energy_out;
-                if particle.stopped {
-                    energy_out = 0.;
-                } else {
-                    energy_out = particle.E/EV;
-                }
-                total_output.push(
-                    [
-                        particle.Z,
-                        particle.m/AMU,
-                        energy_out,
-                        particle.pos.x/ANGSTROM,
-                        particle.pos.y/ANGSTROM,
-                        particle.pos.z/ANGSTROM,
-                        particle.dir.x,
-                        particle.dir.y,
-                        particle.dir.z,
-                    ]
-                )
-            }
-        }
-
-    (total_output, incident, incident_index)
-}
-
-#[cfg(feature = "python")]
-///reflect_single_ion_py(ion, target, vx, vy, vz)
-///Performs a single BCA ion trajectory in target material with specified incident velocity.
-///Args:
-///    ion (dict): dictionary that defines ion parameters; examples can be found in scripts/materials.py.
-///    target (dict): dictionary that defines target parameterrs; examples can be found in scripts/materials.py.
-///    vx, vy, vz (float): initial x, y, and z velocity in m/s.
-///Returns:
-///    vx, vy, vz (float): final x, y, and z velocity in m/s. When ion implants in material, vx, vy, and vz will all be zero.
-#[pyfunction]
-pub fn reflect_single_ion_py(ion: &PyDict, target: &PyDict, vx: f64, vy: f64, vz: f64) -> (f64, f64, f64){
-
-    let Z1 = unpack(ion.get_item("Z").expect("Cannot get ion Z from dictionary. Ensure ion['Z'] exists."));
-    let m1 = unpack(ion.get_item("m").expect("Cannot get ion mass from dictionary. Ensure ion['m'] exists."));
-    let Ec1 = unpack(ion.get_item("Ec").expect("Cannot get ion cutoff energy from dictionary. Ensure ion['Ec'] exists."));
-    let Es1 = unpack(ion.get_item("Es").expect("Cannot get ion surface binding energy from dictionary. Ensure ion['Es'] exists."));
-
-    let Z2 = unpack(target.get_item("Z").expect("Cannot get target Z from dictionary. Ensure target['Z'] exists."));
-    let m2 = unpack(target.get_item("m").expect("Cannot get target mass from dictionary. Ensure target['m'] exists."));
-    let Ec2 = unpack(target.get_item("Ec").expect("Cannot get target cutoff energy from dictionary. Ensure target['Ec'] exists."));
-    let Es2 = unpack(target.get_item("Es").expect("Cannot get target surface binding energy from dictionary. Ensure target['Es'] exists."));
-    let Eb2 = unpack(target.get_item("Eb").expect("Cannot get target bulk binding energy from dictionary. Ensure target['Eb'] exists."));
-    let n2 = unpack(target.get_item("n").expect("Cannot get target density from dictionary. Ensure target['n'] exists."));
-
-    assert!(vx > 0.0, "Input error: vx must be greater than zero for incident particles to hit surface at x=0.");
-
-    let options = Options::default_options(false);
-
-    let velocity2 = vx.powf(2.) + vy.powf(2.) + vz.powf(2.); //m/s
-    let energy_eV = 0.5*m1*AMU*velocity2/EV; //EV
-
-    let ux = vx/velocity2.sqrt();
-    let uy = vy/velocity2.sqrt();
-    let uz = vz/velocity2.sqrt();
-
-    let material_parameters = material::MaterialParameters {
-        energy_unit: "EV".to_string(),
-        mass_unit: "AMU".to_string(),
-        Eb: vec![Eb2],
-        Es: vec![Es2],
-        Ec: vec![Ec2],
-        Ed: vec![0.0],
-        Z: vec![Z2],
-        m: vec![m2],
-        interaction_index: vec![0],
-        surface_binding_model: SurfaceBindingModel::AVERAGE,
-        bulk_binding_model: BulkBindingModel::INDIVIDUAL,
-    };
-
-    let geometry_input = geometry::Mesh0DInput {
-        length_unit: "M".to_string(),
-        densities: vec![n2],
-        electronic_stopping_correction_factor: 1.0
-    };
-
-    let m = material::Material::<Mesh0D>::new(&material_parameters, &geometry_input);
-
-    let x = -m.geometry.energy_barrier_thickness;
-    let y = 0.0;
-    let z = 0.0;
-
-    let p = particle::Particle::default_incident(
-        m1,
-        Z1,
-        energy_eV,
-        Ec1,
-        Es1,
-        x,
-        ux,
-        uy,
-        uz
-    );
-
-    let output = bca::single_ion_bca(p, &m, &options);
-
-    let reflected_energy = output[0].E; //Joules
-
-    let reflected_velocity = (2.*reflected_energy/(m1*AMU)).sqrt(); //m/s
-
-    let vx2 = output[0].dir.x*reflected_velocity;
-    let vy2 = output[0].dir.y*reflected_velocity;
-    let vz2 = output[0].dir.z*reflected_velocity;
-
-    if output[0].E > 0.0 && output[0].dir.x < 0.0 && output[0].left && output[0].incident {
-        (vx2, vy2, vz2)
-    } else {
-        (0.0, 0.0, 0.0)
-    }
-}
-
-#[cfg(feature = "python")]
-///compound_bca_list_1D_py(ux, uy,  uz, energies, Z1, m1, Ec1, Es1, Z2, m2, Ec2, Es2, Eb2 n2, dx)
-/// runs a BCA simulation for a list of particles and outputs a list of sputtered, reflected, and implanted particles.
-/// Args:
-///    ux (list(f64)): initial ion directions x. ux != 0.0 to avoid gimbal lock
-///    uy (list(f64)): initial ion directions y.
-///    uz (list(f64)): initial ion directions z.
-///    energies (list(f64)): initial ion energies in eV.
-///    Z1 (list(f64)): initial ion atomic numbers.
-///    m1 (list(f64)): initial ion masses in amu.
-///    Ec1 (list(f64)): ion cutoff energies in eV. If ion energy < Ec1, it stops in the material.
-///    Es1 (list(f64)): ion surface binding energies. Assumed planar.
-///    Z2 (list(f64)): target material species atomic numbers.
-///    m2 (list(f64)): target material species masses in amu.
-///    Ec2 (list(f64)): target material species cutoff energies in eV. If recoil energy < Ec2, it stops in the material.
-///    Es2 (list(f64)): target species surface binding energies. Assumed planar.
-///    Eb2 (list(f64)): target material species bulk binding energies in eV.
-///    n2 (list(list(f64))): target material species atomic number densities in inverse cubic Angstroms.
-///    dx (list(f64)): target material layer thicknesses starting at surface.
-/// Returns:
-///    output (NX9 list of f64): each row in the list represents an output particle (implanted,
-///    sputtered, or reflected). Each row consists of:
-///      [Z, m (amu), E (eV), x, y, z, (angstrom), ux, uy, uz]
-///    incident (list(bool)): whether each row of output was an incident ion or originated in the target
-/// stopped (list(bool)): whether each row of output is associated with a particle that stopped in the target
-#[pyfunction]
-pub fn compound_bca_list_1D_py(ux: Vec<f64>, uy: Vec<f64>, uz: Vec<f64>, energies: Vec<f64>, Z1: Vec<f64>, m1: Vec<f64>, Ec1: Vec<f64>, Es1: Vec<f64>, Z2: Vec<f64>, m2: Vec<f64>, Ec2: Vec<f64>, Es2: Vec<f64>, Eb2: Vec<f64>, n2: Vec<Vec<f64>>,  dx: Vec<f64>) -> (Vec<[f64; 9]>, Vec<bool>, Vec<bool>) {
-    let mut total_output = vec![];
-    let mut incident = vec![];
-    let mut stopped = vec![];
-    let num_layers_target = n2.len();
-    let num_species = Z2.len();
-    let num_incident_ions = energies.len();
-
-    assert_eq!(ux.len(), num_incident_ions, "Input error: list of x-directions is not the same length as list of incident energies.");
-    assert_eq!(uy.len(), num_incident_ions, "Input error: list of y-directions is not the same length as list of incident energies.");
-    assert_eq!(uz.len(), num_incident_ions, "Input error: list of z-directions is not the same length as list of incident energies.");
-    assert_eq!(Z1.len(), num_incident_ions, "Input error: list of incident atomic numbers is not the same length as list of incident energies.");
-    assert_eq!(m1.len(), num_incident_ions, "Input error: list of incident atomic masses is not the same length as list of incident energies.");
-    assert_eq!(Es1.len(), num_incident_ions, "Input error: list of incident surface binding energies is not the same length as list of incident energies.");
-    assert_eq!(Ec1.len(), num_incident_ions, "Input error: list of incident cutoff energies is not the same length as list of incident energies.");
-
-    assert_eq!(m2.len(), num_species, "Input error: list of target atomic masses is not the same length as atomic numbers.");
-    assert_eq!(Ec2.len(), num_species, "Input error: list of target cutoff energies is not the same length as atomic numbers.");
-    assert_eq!(Es2.len(), num_species, "Input error: list of target surface binding energies is not the same length as atomic numbers.");
-    assert_eq!(Eb2.len(), num_species, "Input error: list of target bulk binding energies is not the same length as atomic numbers.");
-    assert_eq!(n2[0].len(), num_species, "Input error: first layer list of target number densities is not the same length as atomic numbers.");
-
-    assert_eq!(n2[0].len(), num_species, "Input error: first layer species list of target number densities is not the same length as atomic numbers.");
-    assert_eq!(dx.len(), num_layers_target, "Input error: number of layer thicknesses not the same as number of layers in atomic densities list.");
-
-    let options = Options::default_options(true);
-    let y = 0.0;
-    let z = 0.0;
-
-    let material_parameters = material::MaterialParameters {
-        energy_unit: "EV".to_string(),
-        mass_unit: "AMU".to_string(),
-        Eb: Eb2,
-        Es: Es2,
-        Ec: Ec2,
-        Ed: vec![0.0; num_species],
-        Z: Z2,
-        m: m2,
-        interaction_index: vec![0; num_species],
-        surface_binding_model: SurfaceBindingModel::INDIVIDUAL,
-        bulk_binding_model: BulkBindingModel::INDIVIDUAL,
-    };
-
-    let geometry_input = geometry::Mesh1DInput {
-        length_unit: "ANGSTROM".to_string(),
-        densities: n2,
-        layer_thicknesses: dx,
-        electronic_stopping_correction_factors: vec![1.0; num_layers_target]
-    };
-
-    let m = material::Material::<Mesh1D>::new(&material_parameters, &geometry_input);
-
-    let x = -m.geometry.top_energy_barrier_thickness/2.;
-
-    let mut index: usize = 0;
-
-    for (energy, ux_, uy_, uz_, Z1_, Ec1_, Es1_, m1_) in izip!(energies, ux, uy, uz, Z1, Ec1, Es1, m1) {();
-
-        let mut energy_out;
-
-        let p = particle::Particle::default_incident(
-            m1_,
-            Z1_,
-            energy,
-            Ec1_,
-            Es1_,
-            x,
-            ux_,
-            uy_,
-            uz_
-        );
-
-        let output = bca::single_ion_bca(p, &m, &options);
-
-        for particle in output {
-            if (particle.left) | (particle.incident) {
-
-                incident.push(particle.incident);
-                stopped.push(particle.stopped);
-
-                if particle.stopped {
-                    energy_out = 0.
-                } else {
-                    energy_out = particle.E/EV
-                }
-                total_output.push(
-                    [
-                        particle.Z,
-                        particle.m/AMU,
-                        energy_out,
-                        particle.pos.x/ANGSTROM,
-                        particle.pos.y/ANGSTROM,
-                        particle.pos.z/ANGSTROM,
-                        particle.dir.x,
-                        particle.dir.y,
-                        particle.dir.z,
-                    ]
-                );
-            }
-        }
-        index += 1;
-    }
-    (total_output, incident, stopped)
-}
-
-#[cfg(feature = "python")]
-/// simple_bca_py( x, y, z, ux, uy, uz, energy, Z1, m1, Ec1, Es1, Z2, m2, Ec2, Es2, n2, Eb2)
-/// --
-///
-/// This function runs a 0D Binary Collision Approximation simulation for the given single incident ion and material.
-/// Args:
-///    x (f64): initial ion position x. Material target is x>0
-///    y (f64): initial ion position y.
-///    z (f64): initial ion position z.
-///    ux (f64): initial ion direction x. ux != 0.0 to avoid gimbal lock
-///    uy (f64): initial ion direction y.
-///    uz (f64): initial ion direction z.
-///    energy (f64): initial ion energy in eV.
-///    Z1 (f64): initial ion atomic number.
-///    m1 (f64): initial ion mass in amu.
-///    Ec1 (f64): ion cutoff energy in eV. If ion energy < Ec1, it stops in the material.
-///    Es1 (f64): ion surface binding energy. Assumed planar.
-///    Z2 (f64): target material atomic number.
-///    m2 (f64): target material mass in amu.
-///    Ec2 (f64): target material cutoff energy in eV. If recoil energy < Ec2, it stops in the material.
-///    Es2 (f64): target atom surface binding energy. Assumed planar.
-///    n2 (f64): target material atomic number density in inverse cubic Angstroms.
-///    Eb2 (f64): target material bulk binding energy in eV.
-/// Returns:
-///    output (NX9 list of f64): each row in the list represents an output particle (implanted,
-///    sputtered, or reflected). Each row consists of:
-///      [Z, m (amu), E (eV), x, y, z, (angstrom), ux, uy, uz]
-#[pyfunction]
-pub fn simple_bca_py(x: f64, y: f64, z: f64, ux: f64, uy: f64, uz: f64, E1: f64, Z1: f64, m1: f64, Ec1: f64, Es1: f64, Z2: f64, m2: f64, Ec2: f64, Es2: f64, n2: f64, Eb2: f64) -> Vec<[f64; 9]> {
-    simple_bca(x, y, z, ux, uy, uz, E1, Z1, m1, Ec1, Es1, Z2, m2, Ec2, Es2, n2, Eb2)
-}
-
-#[cfg(feature = "python")]
-/// simple_bca_list_py( energies, ux, uy, uz, Z1, m1, Ec1, Es1, Z2, m2, Ec2, Es2, n2, Eb2)
-/// --
-///
-/// This function runs a 0D Binary Collision Approximation simulation for the given incident ions and material.
-/// Args:
-///    energy (list(f64)): initial energies in eV.
-///    ux (list(f64)): initial ion directions x. ux != 0.0 to avoid gimbal lock
-///    uy (list(f64)): initial ion directions y.
-///    uz (list(f64)): initial ion directions z.
-///    Z1 (f64): initial ion atomic number.
-///    m1 (f64): initial ion mass in amu.
-///    Ec1 (f64): ion cutoff energy in eV. If ion energy < Ec1, it stops in the material.
-///    Es1 (f64): ion surface binding energy. Assumed planar.
-///    Z2 (f64): target material atomic number.
-///    m2 (f64): target material mass in amu.
-///    Ec2 (f64): target material cutoff energy in eV. If recoil energy < Ec2, it stops in the material.
-///    Es2 (f64): target atom surface binding energy. Assumed planar.
-///    n2 (f64): target material atomic number density in inverse cubic Angstroms.
-///    Eb2 (f64): target material bulk binding energy in eV.
-/// Returns:
-///    output (NX9 list of f64): each row in the list represents an output particle (implanted,
-///    sputtered, or reflected). Each row consists of:
-///      [Z, m (amu), E (eV), x, y, z, (angstrom), ux, uy, uz]
-#[pyfunction]
-pub fn simple_bca_list_py(energies: Vec<f64>, usx: Vec<f64>, usy: Vec<f64>, usz: Vec<f64>, Z1: f64, m1: f64, Ec1: f64, Es1: f64, Z2: f64, m2: f64, Ec2: f64, Es2: f64, n2: f64, Eb2: f64) -> Vec<[f64; 9]> {
-
-    assert_eq!(energies.len(), usx.len());
-    assert_eq!(energies.len(), usy.len());
-    assert_eq!(energies.len(), usz.len());
-
-    let x = -2.*(n2*10E30).powf(-1./3.);
-    let y = 0.0;
-    let z = 0.0;
-
-    let mut total_output = vec![];
-    for (((E1, ux), uy), uz) in energies.iter().zip(usx).zip(usy).zip(usz) {
-        let output = simple_bca(x, y, z, ux, uy, uz, *E1, Z1, m1, Ec1, Es1, Z2, m2, Ec2, Es2, n2, Eb2);
-        for particle in output {
-            total_output.push(particle);
-        }
-    }
-    total_output
-}
-
-pub fn simple_bca(x: f64, y: f64, z: f64, ux: f64, uy: f64, uz: f64, E1: f64, Z1: f64, m1: f64, Ec1: f64, Es1: f64, Z2: f64, m2: f64, Ec2: f64, Es2: f64, n2: f64, Eb2: f64) -> Vec<[f64; 9]> {
-
-    assert!(E1 > 0.0, "Error: Incident energy cannot be less than or equal to 0.");
-    assert!(Ec1 > 0.0, "Error: Cutoff energy Ec1 cannot be less than or equal to 0.");
-    assert!(Ec2 > 0.0, "Error: Cutoff energy Ec2 cannot be less than or equal to 0.");
-
-    let options = Options::default_options(true);
-
-    let p = particle::Particle {
-        m: m1*AMU,
-        Z: Z1,
-        E: E1*EV,
-        Ec: Ec1*EV,
-        Es: Es1*EV,
-        Ed: 0.0,
-        pos: Vector::new(x, y, z),
-        dir: Vector::new(ux, uy, uz),
-        pos_origin: Vector::new(x, y, z),
-        pos_old: Vector::new(x, y, z),
-        dir_old: Vector::new(ux, uy, uz),
-        energy_origin: E1*EV,
-        asymptotic_deflection: 0.0,
-        stopped: false,
-        left: false,
-        incident: true,
-        first_step: true,
-        trajectory: vec![],
-        energies: vec![],
-        track_trajectories: false,
-        number_collision_events: 0,
-        backreflected: false,
-        interaction_index : 0,
-        weight: 1.0,
-        tag: 0,
-        tracked_vector: Vector::new(0.0, 0.0, 0.0),
-    };
-
-    let material_parameters = material::MaterialParameters {
-        energy_unit: "EV".to_string(),
-        mass_unit: "AMU".to_string(),
-        Eb: vec![Eb2],
-        Es: vec![Es2],
-        Ec: vec![Ec2],
-        Ed: vec![0.0],
-        Z: vec![Z2],
-        m: vec![m2],
-        interaction_index: vec![0],
-        surface_binding_model: SurfaceBindingModel::AVERAGE,
-        bulk_binding_model: BulkBindingModel::INDIVIDUAL,
-    };
-
-    let geometry_input = geometry::Mesh0DInput {
-        length_unit: "ANGSTROM".to_string(),
-        densities: vec![n2],
-        electronic_stopping_correction_factor: 1.0
-    };
-
-    let m = material::Material::<Mesh0D>::new(&material_parameters, &geometry_input);
-
-    let output = bca::single_ion_bca(p, &m, &options);
-
-    output.iter().filter(|particle| (particle.incident) | (particle.left)).map(|particle|
-        [
-            particle.Z,
-            particle.m/AMU,
-            particle.E/EV,
-            particle.pos.x/ANGSTROM,
-            particle.pos.y/ANGSTROM,
-            particle.pos.z/ANGSTROM,
-            particle.dir.x,
-            particle.dir.y,
-            particle.dir.z
-        ]
-    ).collect()
-}
-
-pub fn simple_compound_bca(x: f64, y: f64, z: f64, ux: f64, uy: f64, uz: f64, E1: f64, Z1: f64, m1: f64, Ec1: f64, Es1: f64, Z2: Vec<f64>, m2: Vec<f64>, Ec2: Vec<f64>, Es2: Vec<f64>, n2: Vec<f64>, Eb2: Vec<f64>) -> Vec<[f64; 9]> {
-
-    assert!(E1 > 0.0, "Error: Incident energy cannot be less than or equal to 0.");
-    assert!(Ec1 > 0.0, "Error: Cutoff energy Ec1 cannot be less than or equal to 0.");
-    //assert!(Ec2 > 0.0, "Error: Cutoff energy Ec2 cannot be less than or equal to 0.");
-
-    let options = Options::default_options(true);
-
-    let p = particle::Particle {
-        m: m1*AMU,
-        Z: Z1,
-        E: E1*EV,
-        Ec: Ec1*EV,
-        Es: Es1*EV,
-        Ed: 0.0,
-        pos: Vector::new(x, y, z),
-        dir: Vector::new(ux, uy, uz),
-        pos_origin: Vector::new(x, y, z),
-        pos_old: Vector::new(x, y, z),
-        dir_old: Vector::new(ux, uy, uz),
-        energy_origin: E1*EV,
-        asymptotic_deflection: 0.0,
-        stopped: false,
-        left: false,
-        incident: true,
-        first_step: true,
-        trajectory: vec![],
-        energies: vec![],
-        track_trajectories: false,
-        number_collision_events: 0,
-        backreflected: false,
-        interaction_index : 0,
-        weight: 1.0,
-        tag: 0,
-        tracked_vector: Vector::new(0.0, 0.0, 0.0),
-    };
-
-    let material_parameters = material::MaterialParameters {
-        energy_unit: "EV".to_string(),
-        mass_unit: "AMU".to_string(),
-        Eb: Eb2,
-        Es: Es2,
-        Ec: Ec2,
-        Ed: vec![0.0; Z2.len()],
-        Z: Z2,
-        m: m2,
-        interaction_index: vec![0],
-        surface_binding_model: SurfaceBindingModel::AVERAGE,
-        bulk_binding_model: BulkBindingModel::INDIVIDUAL,
-    };
-
-    let geometry_input = geometry::Mesh0DInput {
-        length_unit: "ANGSTROM".to_string(),
-        densities: n2,
-        electronic_stopping_correction_factor: 1.0
-    };
-
-    let m = material::Material::<Mesh0D>::new(&material_parameters, &geometry_input);
-
-    let output = bca::single_ion_bca(p, &m, &options);
-
-    output.iter().filter(|particle| (particle.incident) | (particle.left)).map(|particle|
-        [
-            particle.Z,
-            particle.m/AMU,
-            particle.E/EV,
-            particle.pos.x/ANGSTROM,
-            particle.pos.y/ANGSTROM,
-            particle.pos.z/ANGSTROM,
-            particle.dir.x,
-            particle.dir.y,
-            particle.dir.z
-        ]
-    ).collect()
-}
-
-#[cfg(feature = "parry3d")]
-#[no_mangle]
-pub extern "C" fn rotate_given_surface_normal(nx: f64, ny: f64, nz: f64, ux: &mut f64, uy: &mut f64, uz: &mut f64) {
-    //const DELTA: f64 = 1e-9;
-    //let RUSTBCA_DIRECTION: Vector3::<f64> = Vector3::<f64>::new(1.0, 0.0, 0.0);
-
-    //let into_surface = Vector3::new(-nx, -ny, -nz);
-    let direction = Vector3::new(*ux, *uy, *uz);
-
-    //Rotation to local RustBCA coordinates from global
-    //Here's how this works: a rotation matrix is found that maps the rustbca
-    //into-the-surface vector (1.0, 0.0, 0.0) onto the local into-the-surface vector (negative normal w.r.t. ray origin).
-    //That rotation is then applied to the particle direction, and can be undone later.
-    //Algorithm is from here:
-    //https://math.stackexchange.com/questions/180418/calculate-rotation-matrix-to-align-vector-a-to-vector-b-in-3d/180436#180436
-    //let v: Vector3<f64> = into_surface.cross(&RUSTBCA_DIRECTION);
-    //let c = into_surface.dot(&RUSTBCA_DIRECTION);
-    //let vx = Matrix3::<f64>::new(0.0, -v.z, v.y, v.z, 0.0, -v.x, -v.y, v.x, 0.0);
-
-    //let s = ny*ny + nz*nz;
-
-<<<<<<< HEAD
-    let rotation_matrix = if (1.0 - nx).abs() > 0.0 {
-        Matrix3::<f64>::new(1. + (-ny*ny - nz*nz)/(1. - nx), -ny, -nz, ny, -ny*ny/(1. - nx) + 1., -ny*nz/(1. - nx), nz, -ny*nz/(1. - nx), -nz*nz/(1. - nx) + 1.)
-=======
-    let rotation_matrix = if (c + 1.0).abs() > DELTA {
-        Matrix3::identity() + vx + vx*vx/(1. + c)
->>>>>>> 55fd1730
-    } else {
-        //If c == -1.0, the correct rotation should simply be a 180 degree rotation
-        //around a non-x axis; y is chosen arbitrarily
-        Rotation3::from_axis_angle(&Vector3::y_axis(), PI).into()
-    };
-
-    let incident = rotation_matrix*direction;
-
-    *ux = incident.x;
-    *uy = incident.y;
-    *uz = incident.z;
-    let mag = (ux.powf(2.) + uy.powf(2.) + uz.powf(2.)).sqrt();
-
-    *ux /= mag;
-    *uy /= mag;
-    *uz /= mag;
-}
-
-
-
-#[cfg(all(feature = "python", feature = "parry3d"))]
-#[pyfunction]
-/// rotate_given_surface_normal_py(nx, ny, nz, ux, uy, uz)
-/// --
-///
-/// This function takes a particle direction and a normal vector and rotates from simulation to RustBCA coordinates.
-/// Args:
-///     nx (f64): surface normal in global frame x-component.
-///     ny (f64): surface normal in global frame y-component.
-///     nz (f64): surface normal in global frame z-component.
-///     ux (f64): particle direction in global frame x-component.
-///     uy (f64): particle direction in global frame normal y-component.
-///     uz (f64): particle direction in global frame normal z-component.
-/// Returns:
-///    direction (f64, f64, f64): direction vector of particle in RustBCA coordinates.
-pub fn rotate_given_surface_normal_py(nx: f64, ny: f64, nz: f64, ux: f64, uy: f64, uz: f64) -> (f64, f64, f64) {
-    let mut ux = ux;
-    let mut uy = uy;
-    let mut uz = uz;
-    rotate_given_surface_normal(nx, ny, nz, &mut ux, &mut uy, &mut uz);
-    (ux, uy, uz)
-}
-
-#[cfg(all(feature = "python", feature = "parry3d"))]
-#[pyfunction]
-/// rotate_given_surface_normal_vec_py(nx, ny, nz, ux, uy, uz)
-/// --
-///
-/// This function takes a particle direction and a normal vector and rotates from simulation to RustBCA coordinates.
-/// Args:
-///     nx (list(f64)): surface normal in global frame x-component.
-///     ny (list(f64)): surface normal in global frame y-component.
-///     nz (list(f64)): surface normal in global frame z-component.
-///     ux (list(f64)): particle direction in global frame x-component.
-///     uy (list(f64)): particle direction in global frame normal y-component.
-///     uz (list(f64)): particle direction in global frame normal z-component.
-/// Returns:
-///    direction (list(f64), list(f64), list(f64)): direction vector of particle in RustBCA coordinates.
-///    Note: non-incident particles will be returned with ux, uy, uz = (0, 0, 0)
-pub fn rotate_given_surface_normal_vec_py(nx: Vec<f64>, ny: Vec<f64>, nz: Vec<f64>, ux: Vec<f64>, uy: Vec<f64>, uz: Vec<f64>) -> (Vec<f64>, Vec<f64>, Vec<f64>) {
-
-    let length = nx.len();
-
-    let mut ux_new = Vec::with_capacity(length);
-    let mut uy_new = Vec::with_capacity(length);
-    let mut uz_new = Vec::with_capacity(length);
-
-    (0..length).into_iter().for_each(|index| {
-
-        let mut ux_ = ux[index];
-        let mut uy_ = uy[index];
-        let mut uz_ = uz[index];
-
-        rotate_given_surface_normal(nx[index], ny[index], nz[index], &mut ux_, &mut uy_, &mut uz_);
-        ux_new.push(ux_);
-        uy_new.push(uy_);
-        uz_new.push(uz_);
-
-    });
-
-    (ux_new, uy_new, uz_new)
-}
-
-#[cfg(feature = "parry3d")]
-#[no_mangle]
-pub extern "C" fn rotate_back(nx: f64, ny: f64, nz: f64, ux: &mut f64, uy: &mut f64, uz: &mut f64) {
-    let RUSTBCA_DIRECTION: Vector3::<f64> = Vector3::<f64>::new(1.0, 0.0, 0.0);
-
-    //let into_surface = Vector3::new(-nx, -ny, -nz);
-    let direction = Vector3::new(*ux, *uy, *uz);
-
-    //Rotation to local RustBCA coordinates from global
-    //Here's how this works: a rotation matrix is found that maps the rustbca
-    //into-the-surface vector (1.0, 0.0, 0.0) onto the local into-the-surface vector (negative normal w.r.t. ray origin).
-    //That rotation is then applied to the particle direction, and can be undone later.
-    //Algorithm is from here:
-    let rotation_matrix = if (1.0 - nx).abs() > 0.0 {
-        Matrix3::<f64>::new(1. + (-ny*ny - nz*nz)/(1. - nx), -ny, -nz, ny, -ny*ny/(1. - nx) + 1., -ny*nz/(1. - nx), nz, -ny*nz/(1. - nx), -nz*nz/(1. - nx) + 1.)
-    } else {
-        //If c == -1.0, the correct rotation should simply be a 180 degree rotation
-        //around a non-x axis; y is chosen arbitrarily
-        Rotation3::from_axis_angle(&Vector3::y_axis(), PI).into()
-    };
-
-    let u = rotation_matrix.transpose()*direction;
-
-    *ux = u.x;
-    *uy = u.y;
-    *uz = u.z;
-}
-
-#[cfg(all(feature = "python", feature = "parry3d"))]
-#[pyfunction]
-/// rotate_back_py(nx, ny, nz, ux, uy, uz)
-/// --
-///
-/// This function takes a particle direction and a normal vector and rotates from RustBCA to simulation coordinates.
-/// Args:
-///     nx (f64): surface normal in global frame x-component.
-///     ny (f64): surface normal in global frame y-component.
-///     nz (f64): surface normal in global frame z-component.
-///     ux (f64): particle direction in RustBCA frame x-component.
-///     uy (f64): particle direction in RustBCA frame normal y-component.
-///     uz (f64): particle direction in RustBCA frame normal z-component.
-/// Returns:
-///    direction (f64, f64, f64): direction vector of particle in global coordinates.
-pub fn rotate_back_py(nx: f64, ny: f64, nz: f64, ux: f64, uy: f64, uz: f64) -> (f64, f64, f64) {
-    let mut ux = ux;
-    let mut uy = uy;
-    let mut uz = uz;
-    rotate_back(nx, ny, nz, &mut ux, &mut uy, &mut uz);
-    (ux, uy, uz)
-}
-
-#[cfg(all(feature = "python", feature = "parry3d"))]
-#[pyfunction]
-/// rotate_back_vec_py(nx, ny, nz, ux, uy, uz)
-/// --
-///
-/// This function takes a RustBCA particle direction and a normal vector and rotates back from RustBCA to simulation coordinates.
-/// Args:
-///     nx (list(f64)): surface normal in global frame x-component.
-///     ny (list(f64)): surface normal in global frame y-component.
-///     nz (list(f64)): surface normal in global frame z-component.
-///     ux (list(f64)): particle direction in global frame x-component.
-///     uy (list(f64)): particle direction in global frame normal y-component.
-///     uz (list(f64)): particle direction in global frame normal z-component.
-/// Returns:
-///    direction (list(f64), list(f64), list(f64)): direction vector of particle in simulation coordinates.
-pub fn rotate_back_vec_py(nx: Vec<f64>, ny: Vec<f64>, nz: Vec<f64>, ux: Vec<f64>, uy: Vec<f64>, uz: Vec<f64>) -> (Vec<f64>, Vec<f64>, Vec<f64>) {
-
-    let (ux_new, (uy_new, uz_new)) = (nx, ny, nz, ux, uy, uz).into_par_iter().map(|(nx_, ny_, nz_, ux_, uy_, uz_)| {
-
-        let mut ux_mut = ux_;
-        let mut uy_mut = uy_;
-        let mut uz_mut = uz_;
-        rotate_back(nx_, ny_, nz_, &mut ux_mut, &mut uy_mut, &mut uz_mut);
-
-        (ux_mut, (uy_mut, uz_mut))
-    }).unzip();
-
-    (ux_new, uy_new, uz_new)
-}
-
-#[cfg(feature = "python")]
-/// A helper function to unpack a python float from a python any.
-fn unpack(python_float: &PyAny) -> f64 {
-    python_float.downcast::<PyFloat>().expect("Error unpacking Python float to f64. Check values.").value()
-}
-
-#[cfg(feature = "python")]
-#[pyfunction]
-/// sputteirng_yield(ion, target, energy, angle, num_samples)
-/// A routine the calculates the sputtering yield in atoms per ion of energetic ions incident upon materials using RustBCA.
-/// Args:
-///     ion: a dictionary with the keys Z (atomic number), m (atomic mass in AMU), Ec (cutoff energy in eV), Es (surface binding energy in eV)
-///     target: a dictionary with the keys Z, m, Ec, Es, Eb (bulk binding energy in eV), n2 (number density in 1/m3)
-///     energy: the incident energy of the ion in eV
-///     angle: incident angle of the ion in degrees from surface normal
-///     num_samples: number of ion trajectories to run; precision will go as 1/sqrt(N)
-pub fn sputtering_yield(ion: &PyDict, target: &PyDict, energy: f64, angle: f64, num_samples: usize) -> f64 {
-
-    assert!(angle.abs() <= 90.0, "Incident angle w.r.t. surface normal, {}, cannot exceed 90 degrees.", angle);
-
-    const DELTA: f64 = 1e-6;
-
-    let Z1 = unpack(ion.get_item("Z").expect("Cannot get ion Z from dictionary. Ensure ion['Z'] exists."));
-    let m1 = unpack(ion.get_item("m").expect("Cannot get ion mass from dictionary. Ensure ion['m'] exists."));
-    let Ec1 = unpack(ion.get_item("Ec").expect("Cannot get ion cutoff energy from dictionary. Ensure ion['Ec'] exists."));
-    let Es1 = unpack(ion.get_item("Es").expect("Cannot get ion surface binding energy from dictionary. Ensure ion['Es'] exists."));
-
-    let Z2 = unpack(target.get_item("Z").expect("Cannot get target Z from dictionary. Ensure target['Z'] exists."));
-    let m2 = unpack(target.get_item("m").expect("Cannot get target mass from dictionary. Ensure target['m'] exists."));
-    let Ec2 = unpack(target.get_item("Ec").expect("Cannot get target cutoff energy from dictionary. Ensure target['Ec'] exists."));
-    let Es2 = unpack(target.get_item("Es").expect("Cannot get target surface binding energy from dictionary. Ensure target['Es'] exists."));
-    let Eb2 = unpack(target.get_item("Eb").expect("Cannot get target bulk binding energy from dictionary. Ensure target['Eb'] exists."));
-    let n2 = unpack(target.get_item("n").expect("Cannot get target density from dictionary. Ensure target['n'] exists."));
-
-    let options = Options::default_options(true);
-
-    let y = 0.0;
-    let z = 0.0;
-
-    let ux = (angle/180.0*PI).cos() + DELTA;
-    let uy = (angle/180.0*PI).sin() - DELTA;
-    let uz = 0.0;
-
-    let material_parameters = material::MaterialParameters {
-        energy_unit: "EV".to_string(),
-        mass_unit: "AMU".to_string(),
-        Eb: vec![Eb2],
-        Es: vec![Es2],
-        Ec: vec![Ec2],
-        Ed: vec![0.0],
-        Z: vec![Z2],
-        m: vec![m2],
-        interaction_index: vec![0],
-        surface_binding_model: SurfaceBindingModel::AVERAGE,
-        bulk_binding_model: BulkBindingModel::INDIVIDUAL,
-    };
-
-    let geometry_input = geometry::Mesh0DInput {
-        length_unit: "M".to_string(),
-        densities: vec![n2],
-        electronic_stopping_correction_factor: 1.0
-    };
-
-    let m = material::Material::<Mesh0D>::new(&material_parameters, &geometry_input);
-
-    let x = -m.geometry.energy_barrier_thickness;
-
-    let num_sputtered = Mutex::new(0);
-
-    (0..num_samples as u64).into_par_iter().for_each( |index| {
-
-        let p = particle::Particle::default_incident(
-            m1,
-            Z1,
-            energy,
-            Ec1,
-            Es1,
-            x,
-            ux,
-            uy,
-            uz
-        );
-
-        let output = bca::single_ion_bca(p, &m, &options);
-
-        for particle in output {
-            if particle.E > 0.0 && particle.dir.x < 0.0 && particle.left && (!particle.incident) {
-                let mut num_sputtered = num_sputtered.lock().unwrap();
-                *num_sputtered += 1;
-            }
-        }
-    });
-    let num_sputtered = *num_sputtered.lock().unwrap();
-    num_sputtered as f64 / num_samples as f64
-}
-
-#[cfg(feature = "python")]
-#[pyfunction]
-/// reflection_coefficient(ion, target, energy, angle, num_samples)
-/// A routine the calculates the reflection coefficient of energetic ions incident upon materials using RustBCA.
-/// Args:
-///     ion: a dictionary with the keys Z (atomic number), m (atomic mass in AMU), Ec (cutoff energy in eV), Es (surface binding energy in eV)
-///     target: a dictionary with the keys Z, m, Ec, Es, Eb (bulk binding energy in eV), n2 (number density in 1/m3)
-///     energy: the incident energy of the ion in eV
-///     angle: incident angle of the ion in degrees from surface normal
-///     num_samples: number of ion trajectories to run; precision will go as 1/sqrt(N)
-/// Returns:
-///     R_N (f64): reflection coefficient (number of particles reflected / number of incident particles)
-///     R_E (f64): energy reflection coefficient (sum of reflected particle energies / total incident energy)
-pub fn reflection_coefficient(ion: &PyDict, target: &PyDict, energy: f64, angle: f64, num_samples: usize) -> (f64, f64) {
-
-    const DELTA: f64 = 1e-6;
-
-    assert!(angle.abs() <= 90.0, "Incident angle w.r.t. surface normal, {}, cannot exceed 90 degrees.", angle);
-
-    let Z1 = unpack(ion.get_item("Z").expect("Cannot get ion Z from dictionary. Ensure ion['Z'] exists."));
-    let m1 = unpack(ion.get_item("m").expect("Cannot get ion mass from dictionary. Ensure ion['m'] exists."));
-    let Ec1 = unpack(ion.get_item("Ec").expect("Cannot get ion cutoff energy from dictionary. Ensure ion['Ec'] exists."));
-    let Es1 = unpack(ion.get_item("Es").expect("Cannot get ion surface binding energy from dictionary. Ensure ion['Es'] exists."));
-
-    let Z2 = unpack(target.get_item("Z").expect("Cannot get target Z from dictionary. Ensure target['Z'] exists."));
-    let m2 = unpack(target.get_item("m").expect("Cannot get target mass from dictionary. Ensure target['m'] exists."));
-    let Ec2 = unpack(target.get_item("Ec").expect("Cannot get target cutoff energy from dictionary. Ensure target['Ec'] exists."));
-    let Es2 = unpack(target.get_item("Es").expect("Cannot get target surface binding energy from dictionary. Ensure target['Es'] exists."));
-    let Eb2 = unpack(target.get_item("Eb").expect("Cannot get target bulk binding energy from dictionary. Ensure target['Eb'] exists."));
-    let n2 = unpack(target.get_item("n").expect("Cannot get target density from dictionary. Ensure target['n'] exists."));
-
-    let options = Options::default_options(false);
-
-    let y = 0.0;
-    let z = 0.0;
-
-    let ux = (angle/180.0*PI).cos() + DELTA;
-    let uy = (angle/180.0*PI).sin() - DELTA;
-    let uz = 0.0;
-
-    let mut direction = Vector::new(ux, uy, uz);
-    direction.normalize();
-
-    let material_parameters = material::MaterialParameters {
-        energy_unit: "EV".to_string(),
-        mass_unit: "AMU".to_string(),
-        Eb: vec![Eb2],
-        Es: vec![Es2],
-        Ec: vec![Ec2],
-        Ed: vec![0.0],
-        Z: vec![Z2],
-        m: vec![m2],
-        interaction_index: vec![0],
-        surface_binding_model: SurfaceBindingModel::AVERAGE,
-        bulk_binding_model: BulkBindingModel::INDIVIDUAL,
-    };
-
-    let geometry_input = geometry::Mesh0DInput {
-        length_unit: "M".to_string(),
-        densities: vec![n2],
-        electronic_stopping_correction_factor: 1.0
-    };
-
-    let m = material::Material::<Mesh0D>::new(&material_parameters, &geometry_input);
-
-    let x = -m.geometry.energy_barrier_thickness;
-
-    let num_reflected = Mutex::new(0);
-    let energy_reflected = Mutex::new(0.0);
-
-    (0..num_samples as u64).into_par_iter().for_each( |index| {
-
-        let p = particle::Particle::default_incident(
-            m1,
-            Z1,
-            energy,
-            Ec1,
-            Es1,
-            x,
-            ux,
-            uy,
-            uz
-        );
-
-        let output = bca::single_ion_bca(p, &m, &options);
-
-        for particle in output {
-            if particle.E > 0.0 && particle.dir.x < 0.0 && particle.left && particle.incident {
-                let mut num_reflected = num_reflected.lock().unwrap();
-                *num_reflected += 1;
-                let mut energy_reflected = energy_reflected.lock().unwrap();
-                *energy_reflected += particle.E;
-            }
-        }
-    });
-    let num_reflected = *num_reflected.lock().unwrap();
-    let energy_reflected = *energy_reflected.lock().unwrap();
-
-    (num_reflected as f64 / num_samples as f64, energy_reflected / EV / energy / num_samples as f64)
-}
-
-#[cfg(feature = "python")]
-#[pyfunction]
-/// compound_reflection_coefficient(ion, target_species, target_number_densities, energy, angle, num_samples)
-/// A routine the calculates the reflection coefficient of energetic ions incident upon materials using RustBCA.
-/// Args:
-///     ion: a dictionary with the keys Z (atomic number), m (atomic mass in AMU), Ec (cutoff energy in eV), Es (surface binding energy in eV)
-///     target_species: a list of dictionaries with the keys Z, m, Ec, Es, Eb (bulk binding energy in eV), n2 (number density in 1/m3)
-///     target_number_densities (list(f64)): number density of each target species in the compound
-///     energy: the incident energy of the ion in eV
-///     angle: incident angle of the ion in degrees from surface normal
-///     num_samples: number of ion trajectories to run; precision will go as 1/sqrt(N)
-/// Returns:
-///     R_N (f64): reflection coefficient (number of particles reflected / number of incident particles)
-///     R_E (f64): energy reflection coefficient (sum of reflected particle energies / total incident energy)
-pub fn compound_reflection_coefficient(ion: &PyDict, targets: Vec<&PyDict>, target_number_densities: Vec<f64>, energy: f64, angle: f64, num_samples: usize) -> (f64, f64) {
-
-    const DELTA: f64 = 1e-6;
-
-    assert!(angle.abs() <= 90.0, "Incident angle w.r.t. surface normal, {}, cannot exceed 90 degrees.", angle);
-
-    let Z1 = unpack(ion.get_item("Z").expect("Cannot get ion Z from dictionary. Ensure ion['Z'] exists."));
-    let m1 = unpack(ion.get_item("m").expect("Cannot get ion mass from dictionary. Ensure ion['m'] exists."));
-    let Ec1 = unpack(ion.get_item("Ec").expect("Cannot get ion cutoff energy from dictionary. Ensure ion['Ec'] exists."));
-    let Es1 = unpack(ion.get_item("Es").expect("Cannot get ion surface binding energy from dictionary. Ensure ion['Es'] exists."));
-
-    let Z2: Vec<f64> = targets.iter().enumerate().map( |(index, item)| unpack(item.get_item("Z").unwrap_or_else(|| panic!("Cannot get target Z from dictionary at index {}. Ensure target['Z'] exists.", index)))).collect();
-    let m2: Vec<f64> = targets.iter().enumerate().map( |(index, item)| unpack(item.get_item("m").unwrap_or_else(|| panic!("Cannot get target m from dictionary at index {}. Ensure target['m'] exists.", index)))).collect();
-    let Ec2: Vec<f64> = targets.iter().enumerate().map( |(index, item)| unpack(item.get_item("Ec").unwrap_or_else(|| panic!("Cannot get target Ec from dictionary at index {}. Ensure target['Ec'] exists.", index)))).collect();
-    let Es2: Vec<f64> = targets.iter().enumerate().map( |(index, item)| unpack(item.get_item("Es").unwrap_or_else(|| panic!("Cannot get target Es from dictionary at index {}. Ensure target['Es'] exists.", index)))).collect();
-    let Eb2: Vec<f64> = targets.iter().enumerate().map( |(index, item)| unpack(item.get_item("Eb").unwrap_or_else(|| panic!("Cannot get target Eb from dictionary at index {}. Ensure target['Eb'] exists.", index)))).collect();
-
-    let number_target_species = Z2.len();
-
-    let options = Options::default_options(false);
-
-    let y = 0.0;
-    let z = 0.0;
-
-    let ux = (angle/180.0*PI).cos() + DELTA;
-    let uy = (angle/180.0*PI).sin() - DELTA;
-    let uz = 0.0;
-
-    let mut direction = Vector::new(ux, uy, uz);
-    direction.normalize();
-
-    let material_parameters = material::MaterialParameters {
-        energy_unit: "EV".to_string(),
-        mass_unit: "AMU".to_string(),
-        Eb: Eb2,
-        Es: Es2,
-        Ec: Ec2,
-        Ed: vec![0.0; number_target_species],
-        Z: Z2,
-        m: m2,
-        interaction_index: vec![0; number_target_species],
-        surface_binding_model: SurfaceBindingModel::AVERAGE,
-        bulk_binding_model: BulkBindingModel::INDIVIDUAL,
-    };
-
-    let geometry_input = geometry::Mesh0DInput {
-        length_unit: "M".to_string(),
-        densities: target_number_densities,
-        electronic_stopping_correction_factor: 1.0
-    };
-
-    let m = material::Material::<Mesh0D>::new(&material_parameters, &geometry_input);
-
-    let x = -m.geometry.energy_barrier_thickness;
-
-    let num_reflected = Mutex::new(0);
-    let energy_reflected = Mutex::new(0.0);
-
-    (0..num_samples as u64).into_par_iter().for_each( |index| {
-
-        let p = particle::Particle::default_incident(
-            m1,
-            Z1,
-            energy,
-            Ec1,
-            Es1,
-            x,
-            ux,
-            uy,
-            uz
-        );
-
-        let output = bca::single_ion_bca(p, &m, &options);
-
-        for particle in output {
-            if particle.E > 0.0 && particle.dir.x < 0.0 && particle.left && particle.incident {
-                let mut num_reflected = num_reflected.lock().unwrap();
-                *num_reflected += 1;
-                let mut energy_reflected = energy_reflected.lock().unwrap();
-                *energy_reflected += particle.E;
-            }
-        }
-    });
-    let num_reflected = *num_reflected.lock().unwrap();
-    let energy_reflected = *energy_reflected.lock().unwrap();
-
-    (num_reflected as f64 / num_samples as f64, energy_reflected / EV / energy / num_samples as f64)
-}
+#![allow(unused_variables)]
+#![allow(non_snake_case)]
+#![allow(non_camel_case_types)]
+
+use std::{fmt};
+use std::mem::discriminant;
+
+use std::alloc::{dealloc, Layout};
+use std::mem::align_of;
+
+//Parallelization - currently only used in python library functions
+#[cfg(feature = "python")]
+use rayon::prelude::*;
+#[cfg(feature = "python")]
+use rayon::*;
+
+//Error handling crate
+use anyhow::{Result, Context, anyhow};
+
+//Serializing/Deserializing crate
+use serde::*;
+
+//Array input via hdf5
+#[cfg(feature = "hdf5_input")]
+use hdf5::*;
+
+//I/O
+use std::fs::OpenOptions;
+use std::io::prelude::*;
+use std::io::BufWriter;
+
+//C integer
+use std::os::raw::c_int;
+
+//standard slice
+use std::slice;
+//Mutex for multithreading in ergonomic Python library functions
+#[cfg(feature = "python")]
+use std::sync::Mutex;
+
+//itertools
+use itertools::{izip};
+
+//Math
+use std::f64::consts::FRAC_2_SQRT_PI;
+use std::f64::consts::PI;
+use std::f64::consts::SQRT_2;
+
+#[cfg(feature = "python")]
+use pyo3::prelude::*;
+#[cfg(feature = "python")]
+use pyo3::wrap_pyfunction;
+#[cfg(feature = "python")]
+use pyo3::types::*;
+
+//Load internal modules
+pub mod material;
+pub mod particle;
+pub mod tests;
+pub mod interactions;
+pub mod bca;
+pub mod geometry;
+pub mod input;
+pub mod output;
+pub mod enums;
+pub mod consts;
+pub mod structs;
+pub mod sphere;
+
+#[cfg(feature = "parry3d")]
+pub mod parry;
+
+pub use crate::enums::*;
+pub use crate::consts::*;
+pub use crate::structs::*;
+pub use crate::input::{Input2D, InputHomogeneous2D, Input1D, Input0D, Options, InputFile, GeometryInput};
+pub use crate::output::{OutputUnits};
+pub use crate::geometry::{Geometry, GeometryElement, Mesh0D, Mesh1D, Mesh2D};
+pub use crate::sphere::{Sphere, SphereInput, InputSphere};
+
+#[cfg(feature = "parry3d")]
+pub use crate::parry::{ParryBall, ParryBallInput, InputParryBall, ParryTriMesh, ParryTriMeshInput, InputParryTriMesh};
+#[cfg(feature = "parry3d")]
+pub use parry3d_f64::na::{Point3, Vector3, Matrix3, Rotation3};
+
+#[cfg(feature = "python")]
+#[pymodule]
+pub fn libRustBCA(py: Python, m: &PyModule) -> PyResult<()> {
+    m.add_function(wrap_pyfunction!(simple_bca_py, m)?)?;
+    m.add_function(wrap_pyfunction!(simple_bca_list_py, m)?)?;
+    m.add_function(wrap_pyfunction!(compound_bca_list_py, m)?)?;
+    m.add_function(wrap_pyfunction!(compound_bca_list_tracked_py, m)?)?;
+    m.add_function(wrap_pyfunction!(compound_bca_list_1D_py, m)?)?;
+    m.add_function(wrap_pyfunction!(sputtering_yield, m)?)?;
+    m.add_function(wrap_pyfunction!(reflection_coefficient, m)?)?;
+    m.add_function(wrap_pyfunction!(compound_reflection_coefficient, m)?)?;
+    m.add_function(wrap_pyfunction!(reflect_single_ion_py, m)?)?;
+    #[cfg(feature = "parry3d")]
+    m.add_function(wrap_pyfunction!(rotate_given_surface_normal_py, m)?)?;
+    #[cfg(feature = "parry3d")]
+    m.add_function(wrap_pyfunction!(rotate_given_surface_normal_vec_py, m)?)?;
+    #[cfg(feature = "parry3d")]
+    m.add_function(wrap_pyfunction!(rotate_back_py, m)?)?;
+    #[cfg(feature = "parry3d")]
+    m.add_function(wrap_pyfunction!(rotate_back_vec_py, m)?)?;
+    Ok(())
+}
+
+#[derive(Debug)]
+#[repr(C)]
+pub struct InputSimpleBCA {
+    pub len: usize,
+    /// vx, vy, vz
+    pub velocities: *mut [f64; 3],
+    pub Z1: f64,
+    pub m1: f64,
+    pub Ec1: f64,
+    pub Es1: f64,
+    pub Z2: f64,
+    pub m2: f64,
+    pub n2: f64,
+    pub Ec2: f64,
+    pub Es2: f64,
+    pub Eb2: f64,
+}
+
+#[derive(Debug)]
+#[repr(C)]
+pub struct InputCompoundBCA {
+    pub len: usize,
+    /// vx, vy, vz
+    pub velocities: *mut [f64; 3],
+    pub Z1: f64,
+    pub m1: f64,
+    pub Ec1: f64,
+    pub Es1: f64,
+    pub num_species_target: usize,
+    pub Z2: *mut f64,
+    pub m2: *mut f64,
+    pub n2: *mut f64,
+    pub Ec2: *mut f64,
+    pub Es2: *mut f64,
+    pub Eb2: *mut f64,
+}
+
+#[derive(Debug)]
+#[repr(C)]
+pub struct InputTaggedBCA {
+    pub len: usize,
+    /// x y z
+    pub positions: *mut [f64; 3],
+    /// vx, vy, vz
+    pub velocities: *mut [f64; 3],
+    pub Z1: f64,
+    pub m1: f64,
+    pub Ec1: f64,
+    pub Es1: f64,
+    pub num_species_target: usize,
+    pub Z2: *mut f64,
+    pub m2: *mut f64,
+    pub n2: *mut f64,
+    pub Ec2: *mut f64,
+    pub Es2: *mut f64,
+    pub Eb2: *mut f64,
+    pub tags: *mut i32,
+    pub weights: *mut f64,
+}
+
+#[repr(C)]
+pub struct OutputBCA {
+    pub len: usize,
+    pub particles: *mut [f64; 9],
+}
+
+#[derive(Debug)]
+#[repr(C)]
+pub struct OutputTaggedBCA {
+    pub len: usize,
+    pub particles: *mut [f64; 9],
+    pub weights: *mut f64,
+    pub tags: *mut i32,
+    pub incident: *mut bool,
+}
+
+#[no_mangle]
+pub extern "C" fn drop_output_tagged_bca(output: OutputTaggedBCA) {
+    let length = output.len;
+
+    if length > 0 {
+
+        let particles_layout = Layout::from_size_align(length, align_of::<[f64; 9]>()).unwrap();
+        let weights_layout = Layout::from_size_align(length, align_of::<f64>()).unwrap();
+        let tags_layout = Layout::from_size_align(length, align_of::<i32>()).unwrap();
+        let incident_layout = Layout::from_size_align(length, align_of::<bool>()).unwrap();
+
+        unsafe {
+            dealloc(output.particles as *mut u8, particles_layout);
+            dealloc(output.weights as *mut u8, weights_layout);
+            dealloc(output.tags as *mut u8, tags_layout);
+            dealloc(output.incident as *mut u8, incident_layout);
+        };
+    }
+}
+
+#[no_mangle]
+pub extern "C" fn drop_output_bca(output: OutputBCA) {
+    let length = output.len;
+
+    if length > 0 {
+        let particles_layout = Layout::from_size_align(length, align_of::<[f64; 9]>()).unwrap();
+
+        unsafe {
+            dealloc(output.particles as *mut u8, particles_layout);
+        };
+    }
+}
+
+#[no_mangle]
+pub extern "C" fn compound_tagged_bca_list_c(input: InputTaggedBCA) -> OutputTaggedBCA {
+
+    let mut total_output = vec![];
+    let mut output_tags = vec![];
+    let mut output_weights = vec![];
+    let mut output_incident = vec![];
+
+    let options = Options::default_options(true);
+
+    let Z2 = unsafe { slice::from_raw_parts(input.Z2, input.num_species_target).to_vec() };
+    let m2 = unsafe { slice::from_raw_parts(input.m2, input.num_species_target).to_vec() };
+    let n2 = unsafe { slice::from_raw_parts(input.n2, input.num_species_target).to_vec() };
+    let Ec2 = unsafe { slice::from_raw_parts(input.Ec2, input.num_species_target).to_vec() };
+    let Es2 = unsafe { slice::from_raw_parts(input.Es2, input.num_species_target).to_vec() };
+    let Eb2 = unsafe { slice::from_raw_parts(input.Eb2, input.num_species_target).to_vec() };
+    let positions = unsafe { slice::from_raw_parts(input.positions, input.len).to_vec() };
+    let tags = unsafe { slice::from_raw_parts(input.tags, input.len).to_vec() };
+    let weights = unsafe { slice::from_raw_parts(input.weights, input.len).to_vec() };
+
+    let x = -2.*(n2.iter().sum::<f64>()*10E30).powf(-1./3.);
+    let y = 0.0;
+    let z = 0.0;
+
+    let material_parameters = material::MaterialParameters {
+        energy_unit: "EV".to_string(),
+        mass_unit: "AMU".to_string(),
+        Eb: Eb2,
+        Es: Es2,
+        Ec: Ec2,
+        Ed: vec![0.0; input.num_species_target],
+        Z: Z2,
+        m: m2,
+        interaction_index: vec![0; input.num_species_target],
+        surface_binding_model: SurfaceBindingModel::AVERAGE,
+        bulk_binding_model: BulkBindingModel::INDIVIDUAL,
+    };
+
+    let geometry_input = geometry::Mesh0DInput {
+        length_unit: "ANGSTROM".to_string(),
+        densities: n2,
+        electronic_stopping_correction_factor: 1.0
+    };
+
+    let m = material::Material::<Mesh0D>::new(&material_parameters, &geometry_input);
+
+    let velocities = unsafe { slice::from_raw_parts(input.velocities, input.len) };
+
+    let mut index: usize = 0;
+    for velocity in velocities {
+
+        let vx = velocity[0];
+        let vy = velocity[1];
+        let vz = velocity[2];
+
+        let v = (vx*vx + vy*vy + vz*vz).sqrt();
+
+        let E1 = 0.5*input.m1*AMU*v*v;
+
+        let ux = vx/v;
+        let uy = vy/v;
+        let uz = vz/v;
+        let p = particle::Particle {
+            m: input.m1*AMU,
+            Z: input.Z1,
+            E: E1,
+            Ec: input.Ec1*EV,
+            Es: input.Es1*EV,
+            Ed: 0.0,
+            pos: Vector::new(x, y, z),
+            dir: Vector::new(ux, uy, uz),
+            pos_origin: Vector::new(x, y, z),
+            pos_old: Vector::new(x, y, z),
+            dir_old: Vector::new(ux, uy, uz),
+            energy_origin: E1,
+            asymptotic_deflection: 0.0,
+            stopped: false,
+            left: false,
+            incident: true,
+            first_step: true,
+            trajectory: vec![],
+            energies: vec![],
+            track_trajectories: false,
+            number_collision_events: 0,
+            backreflected: false,
+            interaction_index : 0,
+            weight: weights[index],
+            tag: tags[index],
+            tracked_vector: Vector::new(positions[index][0], positions[index][1], positions[index][2]),
+        };
+
+        let output = bca::single_ion_bca(p, &m, &options);
+
+        for particle in output {
+
+            if (particle.left) | (particle.incident) {
+                total_output.push(
+                    [
+                        particle.Z,
+                        particle.m/AMU,
+                        particle.E/EV,
+
+                        particle.tracked_vector.x/ANGSTROM,
+                        particle.tracked_vector.y/ANGSTROM,
+                        particle.tracked_vector.z/ANGSTROM,
+
+                        particle.dir.x,
+                        particle.dir.y,
+                        particle.dir.z
+                    ]
+                );
+                output_tags.push(particle.tag);
+                output_weights.push(particle.weight);
+                output_incident.push(particle.incident);
+            }
+        }
+        index += 1;
+    }
+
+    let len = total_output.len();
+    let particles = total_output.as_mut_ptr();
+    let tags_ptr = output_tags.as_mut_ptr();
+    let weights_ptr = output_weights.as_mut_ptr();
+    let incident_ptr = output_incident.as_mut_ptr();
+
+    std::mem::forget(total_output);
+    std::mem::forget(output_tags);
+    std::mem::forget(output_weights);
+    std::mem::forget(output_incident);
+
+    OutputTaggedBCA {
+        len,
+        particles,
+        tags: tags_ptr,
+        weights: weights_ptr,
+        incident: incident_ptr,
+    }
+}
+
+#[no_mangle]
+pub extern "C" fn reflect_single_ion_c(num_species_target: &mut c_int, ux: &mut f64, uy: &mut f64, uz: &mut f64, E1: &mut f64, Z1: &mut f64, m1: &mut f64, Ec1: &mut f64, Es1: &mut f64, Z2: *mut f64, m2: *mut f64, Ec2: *mut f64, Es2: *mut f64, Eb2: *mut f64, n2: *mut f64) {
+
+    assert!(E1 > &mut 0.0);
+
+    let options = Options::default_options(false);
+
+    let Z2 = unsafe { slice::from_raw_parts(Z2, *num_species_target as usize).to_vec() };
+    let m2 = unsafe { slice::from_raw_parts(m2, *num_species_target as usize).to_vec() };
+    let n2 = unsafe { slice::from_raw_parts(n2, *num_species_target as usize).to_vec() };
+    let Ec2 = unsafe { slice::from_raw_parts(Ec2, *num_species_target as usize).to_vec() };
+    let Es2 = unsafe { slice::from_raw_parts(Es2, *num_species_target as usize).to_vec() };
+    let Eb2 = unsafe { slice::from_raw_parts(Eb2, *num_species_target as usize).to_vec() };
+
+    let x = -2.*(n2.iter().sum::<f64>()*10E30).powf(-1./3.);
+    let y = 0.0;
+    let z = 0.0;
+
+    let material_parameters = material::MaterialParameters {
+        energy_unit: "EV".to_string(),
+        mass_unit: "AMU".to_string(),
+        Eb: Eb2,
+        Es: Es2,
+        Ec: Ec2,
+        Ed: vec![0.0; *num_species_target as usize],
+        Z: Z2,
+        m: m2,
+        interaction_index: vec![0; *num_species_target as usize],
+        surface_binding_model: SurfaceBindingModel::AVERAGE,
+        bulk_binding_model: BulkBindingModel::INDIVIDUAL,
+    };
+
+    let geometry_input = geometry::Mesh0DInput {
+        length_unit: "ANGSTROM".to_string(),
+        densities: n2,
+        electronic_stopping_correction_factor: 1.0
+    };
+
+    let m = material::Material::<Mesh0D>::new(&material_parameters, &geometry_input);
+
+    let p = particle::Particle {
+        m: *m1*AMU,
+        Z: *Z1,
+        E: *E1*EV,
+        Ec: *Ec1*EV,
+        Es: *Es1*EV,
+        Ed: 0.0,
+        pos: Vector::new(x, y, z),
+        dir: Vector::new(*ux, *uy, *uz),
+        pos_origin: Vector::new(x, y, z),
+        pos_old: Vector::new(x, y, z),
+        dir_old: Vector::new(*ux, *uy, *uz),
+        energy_origin: *E1*EV,
+        asymptotic_deflection: 0.0,
+        stopped: false,
+        left: false,
+        incident: true,
+        first_step: true,
+        trajectory: vec![],
+        energies: vec![],
+        track_trajectories: false,
+        number_collision_events: 0,
+        backreflected: false,
+        interaction_index : 0,
+        weight: 1.0,
+        tag: 0,
+        tracked_vector: Vector::new(0.0, 0.0, 0.0),
+    };
+
+    let output = bca::single_ion_bca(p, &m, &options);
+
+    *ux = output[0].dir.x;
+    *uy = output[0].dir.y;
+    *uz = output[0].dir.z;
+    if output[0].pos.x >= 0.0 {
+        *E1 = 0.0
+    } else {
+        *E1 = output[0].E/EV;
+    }
+}
+
+#[no_mangle]
+pub extern "C" fn simple_bca_list_c(input: InputSimpleBCA) -> OutputBCA {
+
+    let x = -2.*(input.n2*10E30).powf(-1./3.);
+    let y = 0.0;
+    let z = 0.0;
+
+    let mut total_output = vec![];
+
+    let options = Options::default_options(true);
+
+    let material_parameters = material::MaterialParameters {
+        energy_unit: "EV".to_string(),
+        mass_unit: "AMU".to_string(),
+        Eb: vec![input.Eb2],
+        Es: vec![input.Es2],
+        Ec: vec![input.Ec2],
+        Ed: vec![0.0; input.len],
+        Z: vec![input.Z2],
+        m: vec![input.m2],
+        interaction_index: vec![0],
+        surface_binding_model: SurfaceBindingModel::AVERAGE,
+        bulk_binding_model: BulkBindingModel::INDIVIDUAL,
+    };
+
+    let geometry_input = geometry::Mesh0DInput {
+        length_unit: "ANGSTROM".to_string(),
+        densities: vec![input.n2],
+        electronic_stopping_correction_factor: 1.0
+    };
+
+    let m = material::Material::<Mesh0D>::new(&material_parameters, &geometry_input);
+
+    let velocities = unsafe { slice::from_raw_parts(input.velocities, input.len) };
+
+    for velocity in velocities {
+
+        let vx = velocity[0];
+        let vy = velocity[1];
+        let vz = velocity[2];
+
+        let v = (vx*vx + vy*vy + vz*vz).sqrt();
+
+        let E1 = 0.5*input.m1*AMU*v*v;
+
+        let ux = vx/v;
+        let uy = vy/v;
+        let uz = vz/v;
+
+        let p = particle::Particle {
+            m: input.m1*AMU,
+            Z: input.Z1,
+            E: E1,
+            Ec: input.Ec1*EV,
+            Es: input.Es1*EV,
+            Ed: 0.0,
+            pos: Vector::new(x, y, z),
+            dir: Vector::new(ux, uy, uz),
+            pos_origin: Vector::new(x, y, z),
+            pos_old: Vector::new(x, y, z),
+            dir_old: Vector::new(ux, uy, uz),
+            energy_origin: E1,
+            asymptotic_deflection: 0.0,
+            stopped: false,
+            left: false,
+            incident: true,
+            first_step: true,
+            trajectory: vec![],
+            energies: vec![],
+            track_trajectories: false,
+            number_collision_events: 0,
+            backreflected: false,
+            interaction_index : 0,
+            weight: 1.0,
+            tag: 0,
+            tracked_vector: Vector::new(0.0, 0.0, 0.0),
+        };
+
+
+        let output = bca::single_ion_bca(p, &m, &options);
+
+        for particle in output {
+
+            if (particle.left) | (particle.incident) {
+                total_output.push(
+                    [
+                        particle.Z,
+                        particle.m/AMU,
+                        particle.E/EV,
+                        particle.pos.x/ANGSTROM,
+                        particle.pos.y/ANGSTROM,
+                        particle.pos.z/ANGSTROM,
+                        particle.dir.x,
+                        particle.dir.y,
+                        particle.dir.z
+                    ]
+                );
+            }
+        }
+    }
+
+    let len = total_output.len();
+    let particles = total_output.as_mut_ptr();
+
+    std::mem::forget(total_output);
+    OutputBCA {
+        len,
+        particles
+    }
+}
+
+#[no_mangle]
+pub extern "C" fn compound_bca_list_c(input: InputCompoundBCA) -> OutputBCA {
+
+    let mut total_output = vec![];
+
+    let options = Options::default_options(true);
+
+    let Z2 = unsafe { slice::from_raw_parts(input.Z2, input.num_species_target).to_vec() };
+    let m2 = unsafe { slice::from_raw_parts(input.m2, input.num_species_target).to_vec() };
+    let n2 = unsafe { slice::from_raw_parts(input.n2, input.num_species_target).to_vec() };
+    let Ec2 = unsafe { slice::from_raw_parts(input.Ec2, input.num_species_target).to_vec() };
+    let Es2 = unsafe { slice::from_raw_parts(input.Es2, input.num_species_target).to_vec() };
+    let Eb2 = unsafe { slice::from_raw_parts(input.Eb2, input.num_species_target).to_vec() };
+
+    let x = -2.*(n2.iter().sum::<f64>()*10E30).powf(-1./3.);
+    let y = 0.0;
+    let z = 0.0;
+
+    let material_parameters = material::MaterialParameters {
+        energy_unit: "EV".to_string(),
+        mass_unit: "AMU".to_string(),
+        Eb: Eb2,
+        Es: Es2,
+        Ec: Ec2,
+        Ed: vec![0.0; input.num_species_target],
+        Z: Z2,
+        m: m2,
+        interaction_index: vec![0; input.num_species_target],
+        surface_binding_model: SurfaceBindingModel::AVERAGE,
+        bulk_binding_model: BulkBindingModel::INDIVIDUAL,
+    };
+
+    let geometry_input = geometry::Mesh0DInput {
+        length_unit: "ANGSTROM".to_string(),
+        densities: n2,
+        electronic_stopping_correction_factor: 1.0
+    };
+
+    let m = material::Material::<Mesh0D>::new(&material_parameters, &geometry_input);
+
+    let velocities = unsafe { slice::from_raw_parts(input.velocities, input.len) };
+
+    for velocity in velocities {
+
+        let vx = velocity[0];
+        let vy = velocity[1];
+        let vz = velocity[2];
+
+        let v = (vx*vx + vy*vy + vz*vz).sqrt();
+
+        let E1 = 0.5*input.m1*AMU*v*v;
+
+        let ux = vx/v;
+        let uy = vy/v;
+        let uz = vz/v;
+
+        let p = particle::Particle {
+            m: input.m1*AMU,
+            Z: input.Z1,
+            E: E1,
+            Ec: input.Ec1*EV,
+            Es: input.Es1*EV,
+            Ed: 0.0,
+            pos: Vector::new(x, y, z),
+            dir: Vector::new(ux, uy, uz),
+            pos_origin: Vector::new(x, y, z),
+            pos_old: Vector::new(x, y, z),
+            dir_old: Vector::new(ux, uy, uz),
+            energy_origin: E1,
+            asymptotic_deflection: 0.0,
+            stopped: false,
+            left: false,
+            incident: true,
+            first_step: true,
+            trajectory: vec![],
+            energies: vec![],
+            track_trajectories: false,
+            number_collision_events: 0,
+            backreflected: false,
+            interaction_index : 0,
+            weight: 1.0,
+            tag: 0,
+            tracked_vector: Vector::new(0.0, 0.0, 0.0),
+        };
+
+
+        let output = bca::single_ion_bca(p, &m, &options);
+
+        for particle in output {
+
+            if (particle.left) | (particle.incident) {
+                total_output.push(
+                    [
+                        particle.Z,
+                        particle.m/AMU,
+                        particle.E/EV,
+                        particle.pos.x/ANGSTROM,
+                        particle.pos.y/ANGSTROM,
+                        particle.pos.z/ANGSTROM,
+                        particle.dir.x,
+                        particle.dir.y,
+                        particle.dir.z
+                    ]
+                );
+            }
+        }
+    }
+
+    let len = total_output.len();
+    let particles = total_output.as_mut_ptr();
+
+    std::mem::forget(total_output);
+    OutputBCA {
+        len,
+        particles
+    }
+}
+
+#[no_mangle]
+pub extern "C" fn compound_bca_list_fortran(num_incident_ions: &mut c_int, track_recoils: &mut bool,
+    ux: *mut f64, uy: *mut f64, uz: *mut f64, E1: *mut f64,
+    Z1: *mut f64, m1: *mut f64, Ec1: *mut f64, Es1: *mut f64,
+    num_species_target: &mut c_int,
+    Z2: *mut f64, m2: *mut f64, Ec2: *mut f64, Es2: *mut f64, Eb2: *mut f64, n2: *mut f64,
+    num_emitted_particles: &mut c_int
+    ) -> *const [f64; 6] {
+
+    //println!("{} {}", num_incident_ions, num_species_target);
+
+    let mut total_output = vec![];
+
+    let options = Options::default_options(*track_recoils);
+
+    let ux = unsafe { slice::from_raw_parts(ux, *num_incident_ions as usize).to_vec() };
+    let uy = unsafe { slice::from_raw_parts(uy, *num_incident_ions as usize).to_vec() };
+    let uz = unsafe { slice::from_raw_parts(uz, *num_incident_ions as usize).to_vec() };
+    let Z1 = unsafe { slice::from_raw_parts(Z1, *num_incident_ions as usize).to_vec() };
+    let m1 = unsafe { slice::from_raw_parts(m1, *num_incident_ions as usize).to_vec() };
+    let E1 = unsafe { slice::from_raw_parts(E1, *num_incident_ions as usize).to_vec() };
+    let Ec1 = unsafe { slice::from_raw_parts(Ec1, *num_incident_ions as usize).to_vec() };
+    let Es1 = unsafe { slice::from_raw_parts(Es1, *num_incident_ions as usize).to_vec() };
+
+    //println!("ux: {} uy: {} uz: {} Z1: {} m1: {} E1: {} Ec1: {} Es1: {}", ux[0], uy[0], uz[0], Z1[0], m1[0], E1[0], Ec1[0], Es1[0]);
+
+    let Z2 = unsafe { slice::from_raw_parts(Z2, *num_species_target as usize).to_vec() };
+    let m2 = unsafe { slice::from_raw_parts(m2, *num_species_target as usize).to_vec() };
+    let n2 = unsafe { slice::from_raw_parts(n2, *num_species_target as usize).to_vec() };
+    let Ec2 = unsafe { slice::from_raw_parts(Ec2, *num_species_target as usize).to_vec() };
+    let Es2 = unsafe { slice::from_raw_parts(Es2, *num_species_target as usize).to_vec() };
+    let Eb2 = unsafe { slice::from_raw_parts(Eb2, *num_species_target as usize).to_vec() };
+
+    //println!("Z2: {} m2: {} n2: {} Ec2: {} Es2: {} Eb2: {}", Z2[0], m2[0], n2[0], Ec2[0], Es2[0], Eb2[0]);
+
+    let x = -2.*(n2.iter().sum::<f64>()*10E30).powf(-1./3.);
+    let y = 0.0;
+    let z = 0.0;
+
+    let material_parameters = material::MaterialParameters {
+        energy_unit: "EV".to_string(),
+        mass_unit: "AMU".to_string(),
+        Eb: Eb2,
+        Es: Es2,
+        Ec: Ec2,
+        Ed: vec![0.0; *num_species_target as usize],
+        Z: Z2,
+        m: m2,
+        interaction_index: vec![0; *num_species_target as usize],
+        surface_binding_model: SurfaceBindingModel::INDIVIDUAL,
+        bulk_binding_model: BulkBindingModel::INDIVIDUAL,
+    };
+
+    let geometry_input = geometry::Mesh0DInput {
+        length_unit: "ANGSTROM".to_string(),
+        densities: n2,
+        electronic_stopping_correction_factor: 1.0
+    };
+
+    let m = material::Material::<Mesh0D>::new(&material_parameters, &geometry_input);
+
+    for (((((((E1_, ux_), uy_), uz_), Z1_), Ec1_), Es1_), m1_) in E1.iter().zip(ux).zip(uy).zip(uz).zip(Z1).zip(Ec1).zip(Es1).zip(m1) {
+
+        let p = particle::Particle {
+            m: m1_*AMU,
+            Z: Z1_,
+            E: *E1_*EV,
+            Ec: Ec1_*EV,
+            Es: Es1_*EV,
+            Ed: 0.0,
+            pos: Vector::new(x, y, z),
+            dir: Vector::new(ux_, uy_, uz_),
+            pos_origin: Vector::new(x, y, z),
+            pos_old: Vector::new(x, y, z),
+            dir_old: Vector::new(ux_, uy_, uz_),
+            energy_origin: *E1_*EV,
+            asymptotic_deflection: 0.0,
+            stopped: false,
+            left: false,
+            incident: true,
+            first_step: true,
+            trajectory: vec![],
+            energies: vec![],
+            track_trajectories: false,
+            number_collision_events: 0,
+            backreflected: false,
+            interaction_index : 0,
+            weight: 1.0,
+            tag: 0,
+            tracked_vector: Vector::new(0.0, 0.0, 0.0)
+        };
+
+        let output = bca::single_ion_bca(p, &m, &options);
+
+        for particle in output {
+
+            if (particle.left) | (particle.incident) {
+                total_output.push(
+                    [
+                        particle.Z,
+                        particle.m/AMU,
+                        particle.E/EV,
+                        particle.dir.x,
+                        particle.dir.y,
+                        particle.dir.z
+                    ]
+                );
+            }
+        }
+    }
+
+    let len = total_output.len();
+    let particles = total_output.as_mut_ptr();
+
+    std::mem::forget(total_output);
+
+    *num_emitted_particles = len as c_int;
+    particles
+}
+
+#[no_mangle]
+pub extern "C" fn simple_bca_c(x: f64, y: f64, z: f64, ux: f64, uy: f64, uz: f64, E1: f64, Z1: f64, m1: f64, Ec1: f64, Es1: f64, Z2: f64, m2: f64, Ec2: f64, Es2: f64, n2: f64, Eb2: f64) -> OutputBCA {
+    let mut output = simple_bca(x, y, z, ux, uy, uz, E1, Z1, m1, Ec1, Es1, Z2, m2, Ec2, Es2, n2, Eb2);
+
+    let len = output.len();
+    let particles = output.as_mut_ptr();
+
+    std::mem::forget(output);
+    OutputBCA {
+        len,
+        particles
+    }
+}
+
+#[cfg(feature = "python")]
+///compound_\\\\\\_bca_list_py(ux, uy,  uz, energy, Z1, m1, Ec1, Es1, Z2, m2, Ec2, Es2, n2, Eb2)
+/// runs a BCA simulation for a list of particles and outputs a list of sputtered, reflected, and implanted particles.
+/// Args:
+///    energies (list(f64)): initial ion energies in eV.
+///    ux (list(f64)): initial ion directions x. ux != 0.0 to avoid gimbal lock
+///    uy (list(f64)): initial ion directions y.
+///    uz (list(f64)): initial ion directions z.
+///    Z1 (list(f64)): initial ion atomic numbers.
+///    m1 (list(f64)): initial ion masses in amu.
+///    Ec1 (list(f64)): ion cutoff energies in eV. If ion energy < Ec1, it stops in the material.
+///    Es1 (list(f64)): ion surface binding energies. Assumed planar.
+///    Z2 (list(f64)): target material species atomic numbers.
+///    m2 (list(f64)): target material species masses in amu.
+///    Ec2 (list(f64)): target material species cutoff energies in eV. If recoil energy < Ec2, it stops in the material.
+///    Es2 (list(f64)): target species surface binding energies. Assumed planar.
+///    n2 (list(f64)): target material species atomic number densities in inverse cubic Angstroms.
+///    Eb2 (list(f64)): target material species bulk binding energies in eV.
+/// Returns:
+///    output (NX9 list of f64): each row in the list represents an output particle (implanted,
+///    sputtered, or reflected). Each row consists of:
+///      [Z, m (amu), E (eV), x, y, z, (angstrom), ux, uy, uz]
+///    incident (list(bool)): whether each row of output was an incident ion or originated in the target
+#[pyfunction]
+pub fn compound_bca_list_py(energies: Vec<f64>, ux: Vec<f64>, uy: Vec<f64>, uz: Vec<f64>, Z1: Vec<f64>, m1: Vec<f64>, Ec1: Vec<f64>, Es1: Vec<f64>, Z2: Vec<f64>, m2: Vec<f64>, Ec2: Vec<f64>, Es2: Vec<f64>, n2: Vec<f64>, Eb2: Vec<f64>) -> (Vec<[f64; 9]>, Vec<bool>) {
+    let mut total_output = vec![];
+    let mut incident = vec![];
+    let num_species_target = Z2.len();
+    let num_incident_ions = energies.len();
+
+    assert_eq!(ux.len(), num_incident_ions, "Input error: list of x-directions is not the same length as list of incident energies.");
+    assert_eq!(uy.len(), num_incident_ions, "Input error: list of y-directions is not the same length as list of incident energies.");
+    assert_eq!(uz.len(), num_incident_ions, "Input error: list of z-directions is not the same length as list of incident energies.");
+    assert_eq!(Z1.len(), num_incident_ions, "Input error: list of incident atomic numbers is not the same length as list of incident energies.");
+    assert_eq!(m1.len(), num_incident_ions, "Input error: list of incident atomic masses is not the same length as list of incident energies.");
+    assert_eq!(Es1.len(), num_incident_ions, "Input error: list of incident surface binding energies is not the same length as list of incident energies.");
+    assert_eq!(Ec1.len(), num_incident_ions, "Input error: list of incident cutoff energies is not the same length as list of incident energies.");
+
+    assert_eq!(m2.len(), num_species_target, "Input error: list of target atomic masses is not the same length as atomic numbers.");
+    assert_eq!(Ec2.len(), num_species_target, "Input error: list of target cutoff energies is not the same length as atomic numbers.");
+    assert_eq!(Es2.len(), num_species_target, "Input error: list of target surface binding energies is not the same length as atomic numbers.");
+    assert_eq!(Eb2.len(), num_species_target, "Input error: list of target bulk binding energies is not the same length as atomic numbers.");
+    assert_eq!(n2.len(), num_species_target, "Input error: list of target number densities is not the same length as atomic numbers.");
+
+    let options = Options::default_options(true);
+
+    let x = -2.*(n2.iter().sum::<f64>()*10E30).powf(-1./3.);
+    let y = 0.0;
+    let z = 0.0;
+
+    let material_parameters = material::MaterialParameters {
+        energy_unit: "EV".to_string(),
+        mass_unit: "AMU".to_string(),
+        Eb: Eb2,
+        Es: Es2,
+        Ec: Ec2,
+        Ed: vec![0.0; num_species_target],
+        Z: Z2,
+        m: m2,
+        interaction_index: vec![0; num_species_target],
+        surface_binding_model: SurfaceBindingModel::INDIVIDUAL,
+        bulk_binding_model: BulkBindingModel::INDIVIDUAL,
+    };
+
+    let geometry_input = geometry::Mesh0DInput {
+        length_unit: "ANGSTROM".to_string(),
+        densities: n2,
+        electronic_stopping_correction_factor: 1.0
+    };
+
+    let m = material::Material::<Mesh0D>::new(&material_parameters, &geometry_input);
+
+    let mut index: usize = 0;
+    for (energy, ux_, uy_, uz_, Z1_, Ec1_, Es1_, m1_) in izip!(energies, ux, uy, uz, Z1, Ec1, Es1, m1) {
+
+        let mut energy_out;
+
+        let p = particle::Particle::default_incident(
+            m1_,
+            Z1_,
+            energy,
+            Ec1_,
+            Es1_,
+            x,
+            ux_,
+            uy_,
+            uz_
+        );
+
+        let output = bca::single_ion_bca(p, &m, &options);
+
+        for particle in output {
+            if (particle.left) | (particle.incident) {
+
+                incident.push(particle.incident);
+
+                if particle.stopped {
+                    energy_out = 0.
+                } else {
+                    energy_out = particle.E/EV
+                }
+                total_output.push(
+                    [
+                        particle.Z,
+                        particle.m/AMU,
+                        energy_out,
+                        particle.pos.x/ANGSTROM,
+                        particle.pos.y/ANGSTROM,
+                        particle.pos.z/ANGSTROM,
+                        particle.dir.x,
+                        particle.dir.y,
+                        particle.dir.z,
+                    ]
+                );
+            }
+        }
+        index += 1;
+    }
+    (total_output, incident)
+}
+
+#[cfg(feature = "python")]
+///compound_bca_list_tracked_py(ux, uy,  uz, energy, Z1, m1, Ec1, Es1, Z2, m2, Ec2, Es2, n2, Eb2)
+/// runs a BCA simulation for a list of particles and outputs a list of sputtered, reflected, and implanted particles.
+/// Args:
+///    energies (list(f64)): initial ion energies in eV.
+///    ux (list(f64)): initial ion directions x. ux != 0.0 to avoid gimbal lock
+///    uy (list(f64)): initial ion directions y.
+///    uz (list(f64)): initial ion directions z.
+///    Z1 (list(f64)): initial ion atomic numbers.
+///    m1 (list(f64)): initial ion masses in amu.
+///    Ec1 (list(f64)): ion cutoff energies in eV. If ion energy < Ec1, it stops in the material.
+///    Es1 (list(f64)): ion surface binding energies. Assumed planar.
+///    Z2 (list(f64)): target material species atomic numbers.
+///    m2 (list(f64)): target material species masses in amu.
+///    Ec2 (list(f64)): target material species cutoff energies in eV. If recoil energy < Ec2, it stops in the material.
+///    Es2 (list(f64)): target species surface binding energies. Assumed planar.
+///    n2 (list(f64)): target material species atomic number densities in inverse cubic Angstroms.
+///    Eb2 (list(f64)): target material species bulk binding energies in eV.
+/// Returns:
+///    output (NX9 list of f64): each row in the list represents an output particle (implanted,
+///    sputtered, or reflected). Each row consists of:
+///      [Z, m (amu), E (eV), x, y, z, (angstrom), ux, uy, uz]
+///    incident (list(bool)): whether each row of output was an incident ion or originated in the target
+///    incident_index (list(usize)): index of incident particle that caused this particle to be emitted
+#[pyfunction]
+pub fn compound_bca_list_tracked_py(energies: Vec<f64>, ux: Vec<f64>, uy: Vec<f64>, uz: Vec<f64>, Z1: Vec<f64>, m1: Vec<f64>, Ec1: Vec<f64>, Es1: Vec<f64>, Z2: Vec<f64>, m2: Vec<f64>, Ec2: Vec<f64>, Es2: Vec<f64>, n2: Vec<f64>, Eb2: Vec<f64>) -> (Vec<[f64; 9]>, Vec<bool>, Vec<usize>) {
+    let mut total_output = vec![];
+    let mut incident = vec![];
+    let mut incident_index = vec![];
+    let num_species_target = Z2.len();
+    let num_incident_ions = energies.len();
+
+    assert_eq!(ux.len(), num_incident_ions, "Input error: list of x-directions is not the same length as list of incident energies.");
+    assert_eq!(uy.len(), num_incident_ions, "Input error: list of y-directions is not the same length as list of incident energies.");
+    assert_eq!(uz.len(), num_incident_ions, "Input error: list of z-directions is not the same length as list of incident energies.");
+    assert_eq!(Z1.len(), num_incident_ions, "Input error: list of incident atomic numbers is not the same length as list of incident energies.");
+    assert_eq!(m1.len(), num_incident_ions, "Input error: list of incident atomic masses is not the same length as list of incident energies.");
+    assert_eq!(Es1.len(), num_incident_ions, "Input error: list of incident surface binding energies is not the same length as list of incident energies.");
+    assert_eq!(Ec1.len(), num_incident_ions, "Input error: list of incident cutoff energies is not the same length as list of incident energies.");
+
+    assert_eq!(m2.len(), num_species_target, "Input error: list of target atomic masses is not the same length as atomic numbers.");
+    assert_eq!(Ec2.len(), num_species_target, "Input error: list of target cutoff energies is not the same length as atomic numbers.");
+    assert_eq!(Es2.len(), num_species_target, "Input error: list of target surface binding energies is not the same length as atomic numbers.");
+    assert_eq!(Eb2.len(), num_species_target, "Input error: list of target bulk binding energies is not the same length as atomic numbers.");
+    assert_eq!(n2.len(), num_species_target, "Input error: list of target number densities is not the same length as atomic numbers.");
+
+    let options = Options::default_options(true);
+    //options.high_energy_free_flight_paths = true;
+
+    let x = -2.*(n2.iter().sum::<f64>()*10E30).powf(-1./3.);
+    let y = 0.0;
+    let z = 0.0;
+
+    let material_parameters = material::MaterialParameters {
+        energy_unit: "EV".to_string(),
+        mass_unit: "AMU".to_string(),
+        Eb: Eb2,
+        Es: Es2,
+        Ec: Ec2,
+        Ed: vec![0.0; num_species_target],
+        Z: Z2,
+        m: m2,
+        interaction_index: vec![0; num_species_target],
+        surface_binding_model: SurfaceBindingModel::INDIVIDUAL,
+        bulk_binding_model: BulkBindingModel::INDIVIDUAL,
+    };
+
+    let geometry_input = geometry::Mesh0DInput {
+        length_unit: "ANGSTROM".to_string(),
+        densities: n2,
+        electronic_stopping_correction_factor: 1.0
+    };
+
+    let m = material::Material::<Mesh0D>::new(&material_parameters, &geometry_input);
+
+    let mut finished_particles: Vec<particle::Particle> = Vec::new();
+
+    let incident_particles: Vec<particle::Particle> = izip!(energies, ux, uy, uz, Z1, Ec1, Es1, m1)
+        .enumerate()
+        .map(|(index, (energy, ux_, uy_, uz_, Z1_, Ec1_, Es1_, m1_))| {
+            let mut p = particle::Particle::default_incident(
+                m1_,
+                Z1_,
+                energy,
+                Ec1_,
+                Es1_,
+                x,
+                ux_,
+                uy_,
+                uz_
+            );
+            p.tag = index as i32;
+            p
+        }).collect();
+
+        finished_particles.par_extend(
+            incident_particles.into_par_iter()
+            .map(|particle| bca::single_ion_bca(particle, &m, &options))
+            .flatten()
+        );
+
+        for particle in finished_particles {
+            if (particle.left) | (particle.incident) {
+                incident.push(particle.incident);
+                incident_index.push(particle.tag as usize);
+                let mut energy_out;
+                if particle.stopped {
+                    energy_out = 0.;
+                } else {
+                    energy_out = particle.E/EV;
+                }
+                total_output.push(
+                    [
+                        particle.Z,
+                        particle.m/AMU,
+                        energy_out,
+                        particle.pos.x/ANGSTROM,
+                        particle.pos.y/ANGSTROM,
+                        particle.pos.z/ANGSTROM,
+                        particle.dir.x,
+                        particle.dir.y,
+                        particle.dir.z,
+                    ]
+                )
+            }
+        }
+
+    (total_output, incident, incident_index)
+}
+
+#[cfg(feature = "python")]
+///reflect_single_ion_py(ion, target, vx, vy, vz)
+///Performs a single BCA ion trajectory in target material with specified incident velocity.
+///Args:
+///    ion (dict): dictionary that defines ion parameters; examples can be found in scripts/materials.py.
+///    target (dict): dictionary that defines target parameterrs; examples can be found in scripts/materials.py.
+///    vx, vy, vz (float): initial x, y, and z velocity in m/s.
+///Returns:
+///    vx, vy, vz (float): final x, y, and z velocity in m/s. When ion implants in material, vx, vy, and vz will all be zero.
+#[pyfunction]
+pub fn reflect_single_ion_py(ion: &PyDict, target: &PyDict, vx: f64, vy: f64, vz: f64) -> (f64, f64, f64){
+
+    let Z1 = unpack(ion.get_item("Z").expect("Cannot get ion Z from dictionary. Ensure ion['Z'] exists."));
+    let m1 = unpack(ion.get_item("m").expect("Cannot get ion mass from dictionary. Ensure ion['m'] exists."));
+    let Ec1 = unpack(ion.get_item("Ec").expect("Cannot get ion cutoff energy from dictionary. Ensure ion['Ec'] exists."));
+    let Es1 = unpack(ion.get_item("Es").expect("Cannot get ion surface binding energy from dictionary. Ensure ion['Es'] exists."));
+
+    let Z2 = unpack(target.get_item("Z").expect("Cannot get target Z from dictionary. Ensure target['Z'] exists."));
+    let m2 = unpack(target.get_item("m").expect("Cannot get target mass from dictionary. Ensure target['m'] exists."));
+    let Ec2 = unpack(target.get_item("Ec").expect("Cannot get target cutoff energy from dictionary. Ensure target['Ec'] exists."));
+    let Es2 = unpack(target.get_item("Es").expect("Cannot get target surface binding energy from dictionary. Ensure target['Es'] exists."));
+    let Eb2 = unpack(target.get_item("Eb").expect("Cannot get target bulk binding energy from dictionary. Ensure target['Eb'] exists."));
+    let n2 = unpack(target.get_item("n").expect("Cannot get target density from dictionary. Ensure target['n'] exists."));
+
+    assert!(vx > 0.0, "Input error: vx must be greater than zero for incident particles to hit surface at x=0.");
+
+    let options = Options::default_options(false);
+
+    let velocity2 = vx.powf(2.) + vy.powf(2.) + vz.powf(2.); //m/s
+    let energy_eV = 0.5*m1*AMU*velocity2/EV; //EV
+
+    let ux = vx/velocity2.sqrt();
+    let uy = vy/velocity2.sqrt();
+    let uz = vz/velocity2.sqrt();
+
+    let material_parameters = material::MaterialParameters {
+        energy_unit: "EV".to_string(),
+        mass_unit: "AMU".to_string(),
+        Eb: vec![Eb2],
+        Es: vec![Es2],
+        Ec: vec![Ec2],
+        Ed: vec![0.0],
+        Z: vec![Z2],
+        m: vec![m2],
+        interaction_index: vec![0],
+        surface_binding_model: SurfaceBindingModel::AVERAGE,
+        bulk_binding_model: BulkBindingModel::INDIVIDUAL,
+    };
+
+    let geometry_input = geometry::Mesh0DInput {
+        length_unit: "M".to_string(),
+        densities: vec![n2],
+        electronic_stopping_correction_factor: 1.0
+    };
+
+    let m = material::Material::<Mesh0D>::new(&material_parameters, &geometry_input);
+
+    let x = -m.geometry.energy_barrier_thickness;
+    let y = 0.0;
+    let z = 0.0;
+
+    let p = particle::Particle::default_incident(
+        m1,
+        Z1,
+        energy_eV,
+        Ec1,
+        Es1,
+        x,
+        ux,
+        uy,
+        uz
+    );
+
+    let output = bca::single_ion_bca(p, &m, &options);
+
+    let reflected_energy = output[0].E; //Joules
+
+    let reflected_velocity = (2.*reflected_energy/(m1*AMU)).sqrt(); //m/s
+
+    let vx2 = output[0].dir.x*reflected_velocity;
+    let vy2 = output[0].dir.y*reflected_velocity;
+    let vz2 = output[0].dir.z*reflected_velocity;
+
+    if output[0].E > 0.0 && output[0].dir.x < 0.0 && output[0].left && output[0].incident {
+        (vx2, vy2, vz2)
+    } else {
+        (0.0, 0.0, 0.0)
+    }
+}
+
+#[cfg(feature = "python")]
+///compound_bca_list_1D_py(ux, uy,  uz, energies, Z1, m1, Ec1, Es1, Z2, m2, Ec2, Es2, Eb2 n2, dx)
+/// runs a BCA simulation for a list of particles and outputs a list of sputtered, reflected, and implanted particles.
+/// Args:
+///    ux (list(f64)): initial ion directions x. ux != 0.0 to avoid gimbal lock
+///    uy (list(f64)): initial ion directions y.
+///    uz (list(f64)): initial ion directions z.
+///    energies (list(f64)): initial ion energies in eV.
+///    Z1 (list(f64)): initial ion atomic numbers.
+///    m1 (list(f64)): initial ion masses in amu.
+///    Ec1 (list(f64)): ion cutoff energies in eV. If ion energy < Ec1, it stops in the material.
+///    Es1 (list(f64)): ion surface binding energies. Assumed planar.
+///    Z2 (list(f64)): target material species atomic numbers.
+///    m2 (list(f64)): target material species masses in amu.
+///    Ec2 (list(f64)): target material species cutoff energies in eV. If recoil energy < Ec2, it stops in the material.
+///    Es2 (list(f64)): target species surface binding energies. Assumed planar.
+///    Eb2 (list(f64)): target material species bulk binding energies in eV.
+///    n2 (list(list(f64))): target material species atomic number densities in inverse cubic Angstroms.
+///    dx (list(f64)): target material layer thicknesses starting at surface.
+/// Returns:
+///    output (NX9 list of f64): each row in the list represents an output particle (implanted,
+///    sputtered, or reflected). Each row consists of:
+///      [Z, m (amu), E (eV), x, y, z, (angstrom), ux, uy, uz]
+///    incident (list(bool)): whether each row of output was an incident ion or originated in the target
+/// stopped (list(bool)): whether each row of output is associated with a particle that stopped in the target
+#[pyfunction]
+pub fn compound_bca_list_1D_py(ux: Vec<f64>, uy: Vec<f64>, uz: Vec<f64>, energies: Vec<f64>, Z1: Vec<f64>, m1: Vec<f64>, Ec1: Vec<f64>, Es1: Vec<f64>, Z2: Vec<f64>, m2: Vec<f64>, Ec2: Vec<f64>, Es2: Vec<f64>, Eb2: Vec<f64>, n2: Vec<Vec<f64>>,  dx: Vec<f64>) -> (Vec<[f64; 9]>, Vec<bool>, Vec<bool>) {
+    let mut total_output = vec![];
+    let mut incident = vec![];
+    let mut stopped = vec![];
+    let num_layers_target = n2.len();
+    let num_species = Z2.len();
+    let num_incident_ions = energies.len();
+
+    assert_eq!(ux.len(), num_incident_ions, "Input error: list of x-directions is not the same length as list of incident energies.");
+    assert_eq!(uy.len(), num_incident_ions, "Input error: list of y-directions is not the same length as list of incident energies.");
+    assert_eq!(uz.len(), num_incident_ions, "Input error: list of z-directions is not the same length as list of incident energies.");
+    assert_eq!(Z1.len(), num_incident_ions, "Input error: list of incident atomic numbers is not the same length as list of incident energies.");
+    assert_eq!(m1.len(), num_incident_ions, "Input error: list of incident atomic masses is not the same length as list of incident energies.");
+    assert_eq!(Es1.len(), num_incident_ions, "Input error: list of incident surface binding energies is not the same length as list of incident energies.");
+    assert_eq!(Ec1.len(), num_incident_ions, "Input error: list of incident cutoff energies is not the same length as list of incident energies.");
+
+    assert_eq!(m2.len(), num_species, "Input error: list of target atomic masses is not the same length as atomic numbers.");
+    assert_eq!(Ec2.len(), num_species, "Input error: list of target cutoff energies is not the same length as atomic numbers.");
+    assert_eq!(Es2.len(), num_species, "Input error: list of target surface binding energies is not the same length as atomic numbers.");
+    assert_eq!(Eb2.len(), num_species, "Input error: list of target bulk binding energies is not the same length as atomic numbers.");
+    assert_eq!(n2[0].len(), num_species, "Input error: first layer list of target number densities is not the same length as atomic numbers.");
+
+    assert_eq!(n2[0].len(), num_species, "Input error: first layer species list of target number densities is not the same length as atomic numbers.");
+    assert_eq!(dx.len(), num_layers_target, "Input error: number of layer thicknesses not the same as number of layers in atomic densities list.");
+
+    let options = Options::default_options(true);
+    let y = 0.0;
+    let z = 0.0;
+
+    let material_parameters = material::MaterialParameters {
+        energy_unit: "EV".to_string(),
+        mass_unit: "AMU".to_string(),
+        Eb: Eb2,
+        Es: Es2,
+        Ec: Ec2,
+        Ed: vec![0.0; num_species],
+        Z: Z2,
+        m: m2,
+        interaction_index: vec![0; num_species],
+        surface_binding_model: SurfaceBindingModel::INDIVIDUAL,
+        bulk_binding_model: BulkBindingModel::INDIVIDUAL,
+    };
+
+    let geometry_input = geometry::Mesh1DInput {
+        length_unit: "ANGSTROM".to_string(),
+        densities: n2,
+        layer_thicknesses: dx,
+        electronic_stopping_correction_factors: vec![1.0; num_layers_target]
+    };
+
+    let m = material::Material::<Mesh1D>::new(&material_parameters, &geometry_input);
+
+    let x = -m.geometry.top_energy_barrier_thickness/2.;
+
+    let mut index: usize = 0;
+
+    for (energy, ux_, uy_, uz_, Z1_, Ec1_, Es1_, m1_) in izip!(energies, ux, uy, uz, Z1, Ec1, Es1, m1) {();
+
+        let mut energy_out;
+
+        let p = particle::Particle::default_incident(
+            m1_,
+            Z1_,
+            energy,
+            Ec1_,
+            Es1_,
+            x,
+            ux_,
+            uy_,
+            uz_
+        );
+
+        let output = bca::single_ion_bca(p, &m, &options);
+
+        for particle in output {
+            if (particle.left) | (particle.incident) {
+
+                incident.push(particle.incident);
+                stopped.push(particle.stopped);
+
+                if particle.stopped {
+                    energy_out = 0.
+                } else {
+                    energy_out = particle.E/EV
+                }
+                total_output.push(
+                    [
+                        particle.Z,
+                        particle.m/AMU,
+                        energy_out,
+                        particle.pos.x/ANGSTROM,
+                        particle.pos.y/ANGSTROM,
+                        particle.pos.z/ANGSTROM,
+                        particle.dir.x,
+                        particle.dir.y,
+                        particle.dir.z,
+                    ]
+                );
+            }
+        }
+        index += 1;
+    }
+    (total_output, incident, stopped)
+}
+
+#[cfg(feature = "python")]
+/// simple_bca_py( x, y, z, ux, uy, uz, energy, Z1, m1, Ec1, Es1, Z2, m2, Ec2, Es2, n2, Eb2)
+/// --
+///
+/// This function runs a 0D Binary Collision Approximation simulation for the given single incident ion and material.
+/// Args:
+///    x (f64): initial ion position x. Material target is x>0
+///    y (f64): initial ion position y.
+///    z (f64): initial ion position z.
+///    ux (f64): initial ion direction x. ux != 0.0 to avoid gimbal lock
+///    uy (f64): initial ion direction y.
+///    uz (f64): initial ion direction z.
+///    energy (f64): initial ion energy in eV.
+///    Z1 (f64): initial ion atomic number.
+///    m1 (f64): initial ion mass in amu.
+///    Ec1 (f64): ion cutoff energy in eV. If ion energy < Ec1, it stops in the material.
+///    Es1 (f64): ion surface binding energy. Assumed planar.
+///    Z2 (f64): target material atomic number.
+///    m2 (f64): target material mass in amu.
+///    Ec2 (f64): target material cutoff energy in eV. If recoil energy < Ec2, it stops in the material.
+///    Es2 (f64): target atom surface binding energy. Assumed planar.
+///    n2 (f64): target material atomic number density in inverse cubic Angstroms.
+///    Eb2 (f64): target material bulk binding energy in eV.
+/// Returns:
+///    output (NX9 list of f64): each row in the list represents an output particle (implanted,
+///    sputtered, or reflected). Each row consists of:
+///      [Z, m (amu), E (eV), x, y, z, (angstrom), ux, uy, uz]
+#[pyfunction]
+pub fn simple_bca_py(x: f64, y: f64, z: f64, ux: f64, uy: f64, uz: f64, E1: f64, Z1: f64, m1: f64, Ec1: f64, Es1: f64, Z2: f64, m2: f64, Ec2: f64, Es2: f64, n2: f64, Eb2: f64) -> Vec<[f64; 9]> {
+    simple_bca(x, y, z, ux, uy, uz, E1, Z1, m1, Ec1, Es1, Z2, m2, Ec2, Es2, n2, Eb2)
+}
+
+#[cfg(feature = "python")]
+/// simple_bca_list_py( energies, ux, uy, uz, Z1, m1, Ec1, Es1, Z2, m2, Ec2, Es2, n2, Eb2)
+/// --
+///
+/// This function runs a 0D Binary Collision Approximation simulation for the given incident ions and material.
+/// Args:
+///    energy (list(f64)): initial energies in eV.
+///    ux (list(f64)): initial ion directions x. ux != 0.0 to avoid gimbal lock
+///    uy (list(f64)): initial ion directions y.
+///    uz (list(f64)): initial ion directions z.
+///    Z1 (f64): initial ion atomic number.
+///    m1 (f64): initial ion mass in amu.
+///    Ec1 (f64): ion cutoff energy in eV. If ion energy < Ec1, it stops in the material.
+///    Es1 (f64): ion surface binding energy. Assumed planar.
+///    Z2 (f64): target material atomic number.
+///    m2 (f64): target material mass in amu.
+///    Ec2 (f64): target material cutoff energy in eV. If recoil energy < Ec2, it stops in the material.
+///    Es2 (f64): target atom surface binding energy. Assumed planar.
+///    n2 (f64): target material atomic number density in inverse cubic Angstroms.
+///    Eb2 (f64): target material bulk binding energy in eV.
+/// Returns:
+///    output (NX9 list of f64): each row in the list represents an output particle (implanted,
+///    sputtered, or reflected). Each row consists of:
+///      [Z, m (amu), E (eV), x, y, z, (angstrom), ux, uy, uz]
+#[pyfunction]
+pub fn simple_bca_list_py(energies: Vec<f64>, usx: Vec<f64>, usy: Vec<f64>, usz: Vec<f64>, Z1: f64, m1: f64, Ec1: f64, Es1: f64, Z2: f64, m2: f64, Ec2: f64, Es2: f64, n2: f64, Eb2: f64) -> Vec<[f64; 9]> {
+
+    assert_eq!(energies.len(), usx.len());
+    assert_eq!(energies.len(), usy.len());
+    assert_eq!(energies.len(), usz.len());
+
+    let x = -2.*(n2*10E30).powf(-1./3.);
+    let y = 0.0;
+    let z = 0.0;
+
+    let mut total_output = vec![];
+    for (((E1, ux), uy), uz) in energies.iter().zip(usx).zip(usy).zip(usz) {
+        let output = simple_bca(x, y, z, ux, uy, uz, *E1, Z1, m1, Ec1, Es1, Z2, m2, Ec2, Es2, n2, Eb2);
+        for particle in output {
+            total_output.push(particle);
+        }
+    }
+    total_output
+}
+
+pub fn simple_bca(x: f64, y: f64, z: f64, ux: f64, uy: f64, uz: f64, E1: f64, Z1: f64, m1: f64, Ec1: f64, Es1: f64, Z2: f64, m2: f64, Ec2: f64, Es2: f64, n2: f64, Eb2: f64) -> Vec<[f64; 9]> {
+
+    assert!(E1 > 0.0, "Error: Incident energy cannot be less than or equal to 0.");
+    assert!(Ec1 > 0.0, "Error: Cutoff energy Ec1 cannot be less than or equal to 0.");
+    assert!(Ec2 > 0.0, "Error: Cutoff energy Ec2 cannot be less than or equal to 0.");
+
+    let options = Options::default_options(true);
+
+    let p = particle::Particle {
+        m: m1*AMU,
+        Z: Z1,
+        E: E1*EV,
+        Ec: Ec1*EV,
+        Es: Es1*EV,
+        Ed: 0.0,
+        pos: Vector::new(x, y, z),
+        dir: Vector::new(ux, uy, uz),
+        pos_origin: Vector::new(x, y, z),
+        pos_old: Vector::new(x, y, z),
+        dir_old: Vector::new(ux, uy, uz),
+        energy_origin: E1*EV,
+        asymptotic_deflection: 0.0,
+        stopped: false,
+        left: false,
+        incident: true,
+        first_step: true,
+        trajectory: vec![],
+        energies: vec![],
+        track_trajectories: false,
+        number_collision_events: 0,
+        backreflected: false,
+        interaction_index : 0,
+        weight: 1.0,
+        tag: 0,
+        tracked_vector: Vector::new(0.0, 0.0, 0.0),
+    };
+
+    let material_parameters = material::MaterialParameters {
+        energy_unit: "EV".to_string(),
+        mass_unit: "AMU".to_string(),
+        Eb: vec![Eb2],
+        Es: vec![Es2],
+        Ec: vec![Ec2],
+        Ed: vec![0.0],
+        Z: vec![Z2],
+        m: vec![m2],
+        interaction_index: vec![0],
+        surface_binding_model: SurfaceBindingModel::AVERAGE,
+        bulk_binding_model: BulkBindingModel::INDIVIDUAL,
+    };
+
+    let geometry_input = geometry::Mesh0DInput {
+        length_unit: "ANGSTROM".to_string(),
+        densities: vec![n2],
+        electronic_stopping_correction_factor: 1.0
+    };
+
+    let m = material::Material::<Mesh0D>::new(&material_parameters, &geometry_input);
+
+    let output = bca::single_ion_bca(p, &m, &options);
+
+    output.iter().filter(|particle| (particle.incident) | (particle.left)).map(|particle|
+        [
+            particle.Z,
+            particle.m/AMU,
+            particle.E/EV,
+            particle.pos.x/ANGSTROM,
+            particle.pos.y/ANGSTROM,
+            particle.pos.z/ANGSTROM,
+            particle.dir.x,
+            particle.dir.y,
+            particle.dir.z
+        ]
+    ).collect()
+}
+
+pub fn simple_compound_bca(x: f64, y: f64, z: f64, ux: f64, uy: f64, uz: f64, E1: f64, Z1: f64, m1: f64, Ec1: f64, Es1: f64, Z2: Vec<f64>, m2: Vec<f64>, Ec2: Vec<f64>, Es2: Vec<f64>, n2: Vec<f64>, Eb2: Vec<f64>) -> Vec<[f64; 9]> {
+
+    assert!(E1 > 0.0, "Error: Incident energy cannot be less than or equal to 0.");
+    assert!(Ec1 > 0.0, "Error: Cutoff energy Ec1 cannot be less than or equal to 0.");
+    //assert!(Ec2 > 0.0, "Error: Cutoff energy Ec2 cannot be less than or equal to 0.");
+
+    let options = Options::default_options(true);
+
+    let p = particle::Particle {
+        m: m1*AMU,
+        Z: Z1,
+        E: E1*EV,
+        Ec: Ec1*EV,
+        Es: Es1*EV,
+        Ed: 0.0,
+        pos: Vector::new(x, y, z),
+        dir: Vector::new(ux, uy, uz),
+        pos_origin: Vector::new(x, y, z),
+        pos_old: Vector::new(x, y, z),
+        dir_old: Vector::new(ux, uy, uz),
+        energy_origin: E1*EV,
+        asymptotic_deflection: 0.0,
+        stopped: false,
+        left: false,
+        incident: true,
+        first_step: true,
+        trajectory: vec![],
+        energies: vec![],
+        track_trajectories: false,
+        number_collision_events: 0,
+        backreflected: false,
+        interaction_index : 0,
+        weight: 1.0,
+        tag: 0,
+        tracked_vector: Vector::new(0.0, 0.0, 0.0),
+    };
+
+    let material_parameters = material::MaterialParameters {
+        energy_unit: "EV".to_string(),
+        mass_unit: "AMU".to_string(),
+        Eb: Eb2,
+        Es: Es2,
+        Ec: Ec2,
+        Ed: vec![0.0; Z2.len()],
+        Z: Z2,
+        m: m2,
+        interaction_index: vec![0],
+        surface_binding_model: SurfaceBindingModel::AVERAGE,
+        bulk_binding_model: BulkBindingModel::INDIVIDUAL,
+    };
+
+    let geometry_input = geometry::Mesh0DInput {
+        length_unit: "ANGSTROM".to_string(),
+        densities: n2,
+        electronic_stopping_correction_factor: 1.0
+    };
+
+    let m = material::Material::<Mesh0D>::new(&material_parameters, &geometry_input);
+
+    let output = bca::single_ion_bca(p, &m, &options);
+
+    output.iter().filter(|particle| (particle.incident) | (particle.left)).map(|particle|
+        [
+            particle.Z,
+            particle.m/AMU,
+            particle.E/EV,
+            particle.pos.x/ANGSTROM,
+            particle.pos.y/ANGSTROM,
+            particle.pos.z/ANGSTROM,
+            particle.dir.x,
+            particle.dir.y,
+            particle.dir.z
+        ]
+    ).collect()
+}
+
+#[cfg(feature = "parry3d")]
+#[no_mangle]
+pub extern "C" fn rotate_given_surface_normal(nx: f64, ny: f64, nz: f64, ux: &mut f64, uy: &mut f64, uz: &mut f64) {
+    //const DELTA: f64 = 1e-9;
+    //let RUSTBCA_DIRECTION: Vector3::<f64> = Vector3::<f64>::new(1.0, 0.0, 0.0);
+
+    //let into_surface = Vector3::new(-nx, -ny, -nz);
+    let direction = Vector3::new(*ux, *uy, *uz);
+
+    //Rotation to local RustBCA coordinates from global
+    //Here's how this works: a rotation matrix is found that maps the rustbca
+    //into-the-surface vector (1.0, 0.0, 0.0) onto the local into-the-surface vector (negative normal w.r.t. ray origin).
+    //That rotation is then applied to the particle direction, and can be undone later.
+    //Algorithm is from here:
+    //https://math.stackexchange.com/questions/180418/calculate-rotation-matrix-to-align-vector-a-to-vector-b-in-3d/180436#180436
+    //let v: Vector3<f64> = into_surface.cross(&RUSTBCA_DIRECTION);
+    //let c = into_surface.dot(&RUSTBCA_DIRECTION);
+    //let vx = Matrix3::<f64>::new(0.0, -v.z, v.y, v.z, 0.0, -v.x, -v.y, v.x, 0.0);
+
+    //let s = ny*ny + nz*nz;
+
+    let rotation_matrix = if (1.0 - nx).abs() > 0.0 {
+        Matrix3::<f64>::new(1. + (-ny*ny - nz*nz)/(1. - nx), -ny, -nz, ny, -ny*ny/(1. - nx) + 1., -ny*nz/(1. - nx), nz, -ny*nz/(1. - nx), -nz*nz/(1. - nx) + 1.)
+
+    } else {
+        //If c == -1.0, the correct rotation should simply be a 180 degree rotation
+        //around a non-x axis; y is chosen arbitrarily
+        Rotation3::from_axis_angle(&Vector3::y_axis(), PI).into()
+    };
+
+    let incident = rotation_matrix*direction;
+
+    *ux = incident.x;
+    *uy = incident.y;
+    *uz = incident.z;
+    let mag = (ux.powf(2.) + uy.powf(2.) + uz.powf(2.)).sqrt();
+
+    *ux /= mag;
+    *uy /= mag;
+    *uz /= mag;
+}
+
+
+
+#[cfg(all(feature = "python", feature = "parry3d"))]
+#[pyfunction]
+/// rotate_given_surface_normal_py(nx, ny, nz, ux, uy, uz)
+/// --
+///
+/// This function takes a particle direction and a normal vector and rotates from simulation to RustBCA coordinates.
+/// Args:
+///     nx (f64): surface normal in global frame x-component.
+///     ny (f64): surface normal in global frame y-component.
+///     nz (f64): surface normal in global frame z-component.
+///     ux (f64): particle direction in global frame x-component.
+///     uy (f64): particle direction in global frame normal y-component.
+///     uz (f64): particle direction in global frame normal z-component.
+/// Returns:
+///    direction (f64, f64, f64): direction vector of particle in RustBCA coordinates.
+pub fn rotate_given_surface_normal_py(nx: f64, ny: f64, nz: f64, ux: f64, uy: f64, uz: f64) -> (f64, f64, f64) {
+    let mut ux = ux;
+    let mut uy = uy;
+    let mut uz = uz;
+    rotate_given_surface_normal(nx, ny, nz, &mut ux, &mut uy, &mut uz);
+    (ux, uy, uz)
+}
+
+#[cfg(all(feature = "python", feature = "parry3d"))]
+#[pyfunction]
+/// rotate_given_surface_normal_vec_py(nx, ny, nz, ux, uy, uz)
+/// --
+///
+/// This function takes a particle direction and a normal vector and rotates from simulation to RustBCA coordinates.
+/// Args:
+///     nx (list(f64)): surface normal in global frame x-component.
+///     ny (list(f64)): surface normal in global frame y-component.
+///     nz (list(f64)): surface normal in global frame z-component.
+///     ux (list(f64)): particle direction in global frame x-component.
+///     uy (list(f64)): particle direction in global frame normal y-component.
+///     uz (list(f64)): particle direction in global frame normal z-component.
+/// Returns:
+///    direction (list(f64), list(f64), list(f64)): direction vector of particle in RustBCA coordinates.
+///    Note: non-incident particles will be returned with ux, uy, uz = (0, 0, 0)
+pub fn rotate_given_surface_normal_vec_py(nx: Vec<f64>, ny: Vec<f64>, nz: Vec<f64>, ux: Vec<f64>, uy: Vec<f64>, uz: Vec<f64>) -> (Vec<f64>, Vec<f64>, Vec<f64>) {
+
+    let length = nx.len();
+
+    let mut ux_new = Vec::with_capacity(length);
+    let mut uy_new = Vec::with_capacity(length);
+    let mut uz_new = Vec::with_capacity(length);
+
+    (0..length).into_iter().for_each(|index| {
+
+        let mut ux_ = ux[index];
+        let mut uy_ = uy[index];
+        let mut uz_ = uz[index];
+
+        rotate_given_surface_normal(nx[index], ny[index], nz[index], &mut ux_, &mut uy_, &mut uz_);
+        ux_new.push(ux_);
+        uy_new.push(uy_);
+        uz_new.push(uz_);
+
+    });
+
+    (ux_new, uy_new, uz_new)
+}
+
+#[cfg(feature = "parry3d")]
+#[no_mangle]
+pub extern "C" fn rotate_back(nx: f64, ny: f64, nz: f64, ux: &mut f64, uy: &mut f64, uz: &mut f64) {
+    let RUSTBCA_DIRECTION: Vector3::<f64> = Vector3::<f64>::new(1.0, 0.0, 0.0);
+
+    //let into_surface = Vector3::new(-nx, -ny, -nz);
+    let direction = Vector3::new(*ux, *uy, *uz);
+
+    //Rotation to local RustBCA coordinates from global
+    //Here's how this works: a rotation matrix is found that maps the rustbca
+    //into-the-surface vector (1.0, 0.0, 0.0) onto the local into-the-surface vector (negative normal w.r.t. ray origin).
+    //That rotation is then applied to the particle direction, and can be undone later.
+    //Algorithm is from here:
+    let rotation_matrix = if (1.0 - nx).abs() > 0.0 {
+        Matrix3::<f64>::new(1. + (-ny*ny - nz*nz)/(1. - nx), -ny, -nz, ny, -ny*ny/(1. - nx) + 1., -ny*nz/(1. - nx), nz, -ny*nz/(1. - nx), -nz*nz/(1. - nx) + 1.)
+    } else {
+        //If c == -1.0, the correct rotation should simply be a 180 degree rotation
+        //around a non-x axis; y is chosen arbitrarily
+        Rotation3::from_axis_angle(&Vector3::y_axis(), PI).into()
+    };
+
+    let u = rotation_matrix.transpose()*direction;
+
+    *ux = u.x;
+    *uy = u.y;
+    *uz = u.z;
+}
+
+#[cfg(all(feature = "python", feature = "parry3d"))]
+#[pyfunction]
+/// rotate_back_py(nx, ny, nz, ux, uy, uz)
+/// --
+///
+/// This function takes a particle direction and a normal vector and rotates from RustBCA to simulation coordinates.
+/// Args:
+///     nx (f64): surface normal in global frame x-component.
+///     ny (f64): surface normal in global frame y-component.
+///     nz (f64): surface normal in global frame z-component.
+///     ux (f64): particle direction in RustBCA frame x-component.
+///     uy (f64): particle direction in RustBCA frame normal y-component.
+///     uz (f64): particle direction in RustBCA frame normal z-component.
+/// Returns:
+///    direction (f64, f64, f64): direction vector of particle in global coordinates.
+pub fn rotate_back_py(nx: f64, ny: f64, nz: f64, ux: f64, uy: f64, uz: f64) -> (f64, f64, f64) {
+    let mut ux = ux;
+    let mut uy = uy;
+    let mut uz = uz;
+    rotate_back(nx, ny, nz, &mut ux, &mut uy, &mut uz);
+    (ux, uy, uz)
+}
+
+#[cfg(all(feature = "python", feature = "parry3d"))]
+#[pyfunction]
+/// rotate_back_vec_py(nx, ny, nz, ux, uy, uz)
+/// --
+///
+/// This function takes a RustBCA particle direction and a normal vector and rotates back from RustBCA to simulation coordinates.
+/// Args:
+///     nx (list(f64)): surface normal in global frame x-component.
+///     ny (list(f64)): surface normal in global frame y-component.
+///     nz (list(f64)): surface normal in global frame z-component.
+///     ux (list(f64)): particle direction in global frame x-component.
+///     uy (list(f64)): particle direction in global frame normal y-component.
+///     uz (list(f64)): particle direction in global frame normal z-component.
+/// Returns:
+///    direction (list(f64), list(f64), list(f64)): direction vector of particle in simulation coordinates.
+pub fn rotate_back_vec_py(nx: Vec<f64>, ny: Vec<f64>, nz: Vec<f64>, ux: Vec<f64>, uy: Vec<f64>, uz: Vec<f64>) -> (Vec<f64>, Vec<f64>, Vec<f64>) {
+
+    let (ux_new, (uy_new, uz_new)) = (nx, ny, nz, ux, uy, uz).into_par_iter().map(|(nx_, ny_, nz_, ux_, uy_, uz_)| {
+
+        let mut ux_mut = ux_;
+        let mut uy_mut = uy_;
+        let mut uz_mut = uz_;
+        rotate_back(nx_, ny_, nz_, &mut ux_mut, &mut uy_mut, &mut uz_mut);
+
+        (ux_mut, (uy_mut, uz_mut))
+    }).unzip();
+
+    (ux_new, uy_new, uz_new)
+}
+
+#[cfg(feature = "python")]
+/// A helper function to unpack a python float from a python any.
+fn unpack(python_float: &PyAny) -> f64 {
+    python_float.downcast::<PyFloat>().expect("Error unpacking Python float to f64. Check values.").value()
+}
+
+#[cfg(feature = "python")]
+#[pyfunction]
+/// sputteirng_yield(ion, target, energy, angle, num_samples)
+/// A routine the calculates the sputtering yield in atoms per ion of energetic ions incident upon materials using RustBCA.
+/// Args:
+///     ion: a dictionary with the keys Z (atomic number), m (atomic mass in AMU), Ec (cutoff energy in eV), Es (surface binding energy in eV)
+///     target: a dictionary with the keys Z, m, Ec, Es, Eb (bulk binding energy in eV), n2 (number density in 1/m3)
+///     energy: the incident energy of the ion in eV
+///     angle: incident angle of the ion in degrees from surface normal
+///     num_samples: number of ion trajectories to run; precision will go as 1/sqrt(N)
+pub fn sputtering_yield(ion: &PyDict, target: &PyDict, energy: f64, angle: f64, num_samples: usize) -> f64 {
+
+    assert!(angle.abs() <= 90.0, "Incident angle w.r.t. surface normal, {}, cannot exceed 90 degrees.", angle);
+
+    const DELTA: f64 = 1e-6;
+
+    let Z1 = unpack(ion.get_item("Z").expect("Cannot get ion Z from dictionary. Ensure ion['Z'] exists."));
+    let m1 = unpack(ion.get_item("m").expect("Cannot get ion mass from dictionary. Ensure ion['m'] exists."));
+    let Ec1 = unpack(ion.get_item("Ec").expect("Cannot get ion cutoff energy from dictionary. Ensure ion['Ec'] exists."));
+    let Es1 = unpack(ion.get_item("Es").expect("Cannot get ion surface binding energy from dictionary. Ensure ion['Es'] exists."));
+
+    let Z2 = unpack(target.get_item("Z").expect("Cannot get target Z from dictionary. Ensure target['Z'] exists."));
+    let m2 = unpack(target.get_item("m").expect("Cannot get target mass from dictionary. Ensure target['m'] exists."));
+    let Ec2 = unpack(target.get_item("Ec").expect("Cannot get target cutoff energy from dictionary. Ensure target['Ec'] exists."));
+    let Es2 = unpack(target.get_item("Es").expect("Cannot get target surface binding energy from dictionary. Ensure target['Es'] exists."));
+    let Eb2 = unpack(target.get_item("Eb").expect("Cannot get target bulk binding energy from dictionary. Ensure target['Eb'] exists."));
+    let n2 = unpack(target.get_item("n").expect("Cannot get target density from dictionary. Ensure target['n'] exists."));
+
+    let options = Options::default_options(true);
+
+    let y = 0.0;
+    let z = 0.0;
+
+    let ux = (angle/180.0*PI).cos() + DELTA;
+    let uy = (angle/180.0*PI).sin() - DELTA;
+    let uz = 0.0;
+
+    let material_parameters = material::MaterialParameters {
+        energy_unit: "EV".to_string(),
+        mass_unit: "AMU".to_string(),
+        Eb: vec![Eb2],
+        Es: vec![Es2],
+        Ec: vec![Ec2],
+        Ed: vec![0.0],
+        Z: vec![Z2],
+        m: vec![m2],
+        interaction_index: vec![0],
+        surface_binding_model: SurfaceBindingModel::AVERAGE,
+        bulk_binding_model: BulkBindingModel::INDIVIDUAL,
+    };
+
+    let geometry_input = geometry::Mesh0DInput {
+        length_unit: "M".to_string(),
+        densities: vec![n2],
+        electronic_stopping_correction_factor: 1.0
+    };
+
+    let m = material::Material::<Mesh0D>::new(&material_parameters, &geometry_input);
+
+    let x = -m.geometry.energy_barrier_thickness;
+
+    let num_sputtered = Mutex::new(0);
+
+    (0..num_samples as u64).into_par_iter().for_each( |index| {
+
+        let p = particle::Particle::default_incident(
+            m1,
+            Z1,
+            energy,
+            Ec1,
+            Es1,
+            x,
+            ux,
+            uy,
+            uz
+        );
+
+        let output = bca::single_ion_bca(p, &m, &options);
+
+        for particle in output {
+            if particle.E > 0.0 && particle.dir.x < 0.0 && particle.left && (!particle.incident) {
+                let mut num_sputtered = num_sputtered.lock().unwrap();
+                *num_sputtered += 1;
+            }
+        }
+    });
+    let num_sputtered = *num_sputtered.lock().unwrap();
+    num_sputtered as f64 / num_samples as f64
+}
+
+#[cfg(feature = "python")]
+#[pyfunction]
+/// reflection_coefficient(ion, target, energy, angle, num_samples)
+/// A routine the calculates the reflection coefficient of energetic ions incident upon materials using RustBCA.
+/// Args:
+///     ion: a dictionary with the keys Z (atomic number), m (atomic mass in AMU), Ec (cutoff energy in eV), Es (surface binding energy in eV)
+///     target: a dictionary with the keys Z, m, Ec, Es, Eb (bulk binding energy in eV), n2 (number density in 1/m3)
+///     energy: the incident energy of the ion in eV
+///     angle: incident angle of the ion in degrees from surface normal
+///     num_samples: number of ion trajectories to run; precision will go as 1/sqrt(N)
+/// Returns:
+///     R_N (f64): reflection coefficient (number of particles reflected / number of incident particles)
+///     R_E (f64): energy reflection coefficient (sum of reflected particle energies / total incident energy)
+pub fn reflection_coefficient(ion: &PyDict, target: &PyDict, energy: f64, angle: f64, num_samples: usize) -> (f64, f64) {
+
+    const DELTA: f64 = 1e-6;
+
+    assert!(angle.abs() <= 90.0, "Incident angle w.r.t. surface normal, {}, cannot exceed 90 degrees.", angle);
+
+    let Z1 = unpack(ion.get_item("Z").expect("Cannot get ion Z from dictionary. Ensure ion['Z'] exists."));
+    let m1 = unpack(ion.get_item("m").expect("Cannot get ion mass from dictionary. Ensure ion['m'] exists."));
+    let Ec1 = unpack(ion.get_item("Ec").expect("Cannot get ion cutoff energy from dictionary. Ensure ion['Ec'] exists."));
+    let Es1 = unpack(ion.get_item("Es").expect("Cannot get ion surface binding energy from dictionary. Ensure ion['Es'] exists."));
+
+    let Z2 = unpack(target.get_item("Z").expect("Cannot get target Z from dictionary. Ensure target['Z'] exists."));
+    let m2 = unpack(target.get_item("m").expect("Cannot get target mass from dictionary. Ensure target['m'] exists."));
+    let Ec2 = unpack(target.get_item("Ec").expect("Cannot get target cutoff energy from dictionary. Ensure target['Ec'] exists."));
+    let Es2 = unpack(target.get_item("Es").expect("Cannot get target surface binding energy from dictionary. Ensure target['Es'] exists."));
+    let Eb2 = unpack(target.get_item("Eb").expect("Cannot get target bulk binding energy from dictionary. Ensure target['Eb'] exists."));
+    let n2 = unpack(target.get_item("n").expect("Cannot get target density from dictionary. Ensure target['n'] exists."));
+
+    let options = Options::default_options(false);
+
+    let y = 0.0;
+    let z = 0.0;
+
+    let ux = (angle/180.0*PI).cos() + DELTA;
+    let uy = (angle/180.0*PI).sin() - DELTA;
+    let uz = 0.0;
+
+    let mut direction = Vector::new(ux, uy, uz);
+    direction.normalize();
+
+    let material_parameters = material::MaterialParameters {
+        energy_unit: "EV".to_string(),
+        mass_unit: "AMU".to_string(),
+        Eb: vec![Eb2],
+        Es: vec![Es2],
+        Ec: vec![Ec2],
+        Ed: vec![0.0],
+        Z: vec![Z2],
+        m: vec![m2],
+        interaction_index: vec![0],
+        surface_binding_model: SurfaceBindingModel::AVERAGE,
+        bulk_binding_model: BulkBindingModel::INDIVIDUAL,
+    };
+
+    let geometry_input = geometry::Mesh0DInput {
+        length_unit: "M".to_string(),
+        densities: vec![n2],
+        electronic_stopping_correction_factor: 1.0
+    };
+
+    let m = material::Material::<Mesh0D>::new(&material_parameters, &geometry_input);
+
+    let x = -m.geometry.energy_barrier_thickness;
+
+    let num_reflected = Mutex::new(0);
+    let energy_reflected = Mutex::new(0.0);
+
+    (0..num_samples as u64).into_par_iter().for_each( |index| {
+
+        let p = particle::Particle::default_incident(
+            m1,
+            Z1,
+            energy,
+            Ec1,
+            Es1,
+            x,
+            ux,
+            uy,
+            uz
+        );
+
+        let output = bca::single_ion_bca(p, &m, &options);
+
+        for particle in output {
+            if particle.E > 0.0 && particle.dir.x < 0.0 && particle.left && particle.incident {
+                let mut num_reflected = num_reflected.lock().unwrap();
+                *num_reflected += 1;
+                let mut energy_reflected = energy_reflected.lock().unwrap();
+                *energy_reflected += particle.E;
+            }
+        }
+    });
+    let num_reflected = *num_reflected.lock().unwrap();
+    let energy_reflected = *energy_reflected.lock().unwrap();
+
+    (num_reflected as f64 / num_samples as f64, energy_reflected / EV / energy / num_samples as f64)
+}
+
+#[cfg(feature = "python")]
+#[pyfunction]
+/// compound_reflection_coefficient(ion, target_species, target_number_densities, energy, angle, num_samples)
+/// A routine the calculates the reflection coefficient of energetic ions incident upon materials using RustBCA.
+/// Args:
+///     ion: a dictionary with the keys Z (atomic number), m (atomic mass in AMU), Ec (cutoff energy in eV), Es (surface binding energy in eV)
+///     target_species: a list of dictionaries with the keys Z, m, Ec, Es, Eb (bulk binding energy in eV), n2 (number density in 1/m3)
+///     target_number_densities (list(f64)): number density of each target species in the compound
+///     energy: the incident energy of the ion in eV
+///     angle: incident angle of the ion in degrees from surface normal
+///     num_samples: number of ion trajectories to run; precision will go as 1/sqrt(N)
+/// Returns:
+///     R_N (f64): reflection coefficient (number of particles reflected / number of incident particles)
+///     R_E (f64): energy reflection coefficient (sum of reflected particle energies / total incident energy)
+pub fn compound_reflection_coefficient(ion: &PyDict, targets: Vec<&PyDict>, target_number_densities: Vec<f64>, energy: f64, angle: f64, num_samples: usize) -> (f64, f64) {
+
+    const DELTA: f64 = 1e-6;
+
+    assert!(angle.abs() <= 90.0, "Incident angle w.r.t. surface normal, {}, cannot exceed 90 degrees.", angle);
+
+    let Z1 = unpack(ion.get_item("Z").expect("Cannot get ion Z from dictionary. Ensure ion['Z'] exists."));
+    let m1 = unpack(ion.get_item("m").expect("Cannot get ion mass from dictionary. Ensure ion['m'] exists."));
+    let Ec1 = unpack(ion.get_item("Ec").expect("Cannot get ion cutoff energy from dictionary. Ensure ion['Ec'] exists."));
+    let Es1 = unpack(ion.get_item("Es").expect("Cannot get ion surface binding energy from dictionary. Ensure ion['Es'] exists."));
+
+    let Z2: Vec<f64> = targets.iter().enumerate().map( |(index, item)| unpack(item.get_item("Z").unwrap_or_else(|| panic!("Cannot get target Z from dictionary at index {}. Ensure target['Z'] exists.", index)))).collect();
+    let m2: Vec<f64> = targets.iter().enumerate().map( |(index, item)| unpack(item.get_item("m").unwrap_or_else(|| panic!("Cannot get target m from dictionary at index {}. Ensure target['m'] exists.", index)))).collect();
+    let Ec2: Vec<f64> = targets.iter().enumerate().map( |(index, item)| unpack(item.get_item("Ec").unwrap_or_else(|| panic!("Cannot get target Ec from dictionary at index {}. Ensure target['Ec'] exists.", index)))).collect();
+    let Es2: Vec<f64> = targets.iter().enumerate().map( |(index, item)| unpack(item.get_item("Es").unwrap_or_else(|| panic!("Cannot get target Es from dictionary at index {}. Ensure target['Es'] exists.", index)))).collect();
+    let Eb2: Vec<f64> = targets.iter().enumerate().map( |(index, item)| unpack(item.get_item("Eb").unwrap_or_else(|| panic!("Cannot get target Eb from dictionary at index {}. Ensure target['Eb'] exists.", index)))).collect();
+
+    let number_target_species = Z2.len();
+
+    let options = Options::default_options(false);
+
+    let y = 0.0;
+    let z = 0.0;
+
+    let ux = (angle/180.0*PI).cos() + DELTA;
+    let uy = (angle/180.0*PI).sin() - DELTA;
+    let uz = 0.0;
+
+    let mut direction = Vector::new(ux, uy, uz);
+    direction.normalize();
+
+    let material_parameters = material::MaterialParameters {
+        energy_unit: "EV".to_string(),
+        mass_unit: "AMU".to_string(),
+        Eb: Eb2,
+        Es: Es2,
+        Ec: Ec2,
+        Ed: vec![0.0; number_target_species],
+        Z: Z2,
+        m: m2,
+        interaction_index: vec![0; number_target_species],
+        surface_binding_model: SurfaceBindingModel::AVERAGE,
+        bulk_binding_model: BulkBindingModel::INDIVIDUAL,
+    };
+
+    let geometry_input = geometry::Mesh0DInput {
+        length_unit: "M".to_string(),
+        densities: target_number_densities,
+        electronic_stopping_correction_factor: 1.0
+    };
+
+    let m = material::Material::<Mesh0D>::new(&material_parameters, &geometry_input);
+
+    let x = -m.geometry.energy_barrier_thickness;
+
+    let num_reflected = Mutex::new(0);
+    let energy_reflected = Mutex::new(0.0);
+
+    (0..num_samples as u64).into_par_iter().for_each( |index| {
+
+        let p = particle::Particle::default_incident(
+            m1,
+            Z1,
+            energy,
+            Ec1,
+            Es1,
+            x,
+            ux,
+            uy,
+            uz
+        );
+
+        let output = bca::single_ion_bca(p, &m, &options);
+
+        for particle in output {
+            if particle.E > 0.0 && particle.dir.x < 0.0 && particle.left && particle.incident {
+                let mut num_reflected = num_reflected.lock().unwrap();
+                *num_reflected += 1;
+                let mut energy_reflected = energy_reflected.lock().unwrap();
+                *energy_reflected += particle.E;
+            }
+        }
+    });
+    let num_reflected = *num_reflected.lock().unwrap();
+    let energy_reflected = *energy_reflected.lock().unwrap();
+
+    (num_reflected as f64 / num_samples as f64, energy_reflected / EV / energy / num_samples as f64)
+}