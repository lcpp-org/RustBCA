--- conflicted
+++ resolved
@@ -1,8 +1,4 @@
-<<<<<<< HEAD
-#Use with HOMOGENEOUS geometry option only
-=======
 #Use with HOMOGENEOUS2D geometry option only
->>>>>>> 5b013197
 [options]
 name = "boron_nitride_h_"
 weak_collision_order = 0
