--- conflicted
+++ resolved
@@ -1,10 +1,6 @@
 [package]
 name = "RustBCA"
-<<<<<<< HEAD
 version = "2.0.1"
-=======
-version = "2.1.0"
->>>>>>> 699481b3
 default-run = "RustBCA"
 authors = ["Jon Drobny <drobny2@illinois.edu>", "Jon Drobny <jdrobny@tae.com>"]
 edition = "2021"
