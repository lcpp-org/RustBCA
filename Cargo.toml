[package]
name = "RustBCA"
version = "2.9.0"
default-run = "RustBCA"
authors = ["Jon Drobny <drobny2@illinois.edu>", "Jon Drobny <jdrobny@tae.com>"]
edition = "2021"



[[bin]]
name = "RustBCA"
path = "src/main.rs"

[lib]
name = "libRustBCA"
path = "src/lib.rs"
crate-type = ["cdylib", "lib"]

[dependencies]
rand = "0.8.5"
rand_distr = "0.4.3"
toml = "0.7.4"
anyhow = "1.0.71"
itertools = "0.10.5"
<<<<<<< HEAD
rayon = "1.7.0"
=======
rayon = "1.10.0"
geo = {version = "0.25", optional = false}
>>>>>>> 5f4ef504
indicatif = {version = "0.15.0", features=["rayon"]}
serde = { version = "1.0.163", features = ["derive"] }
hdf5 = {version = "0.7.1", optional = true}
rcpr = { git = "https://github.com/drobnyjt/rcpr", optional = true}
ndarray = {version = "0.14.0", features = ["serde"], optional = true}
parry3d-f64 = {optional = true, version="0.2.0"}
parry2d-f64 = {optional = false, version="0.17.0"}

[dependencies.pyo3]
version = "0.19.0"
features = ["extension-module"]
optional = true

[dev-dependencies]
float-cmp = "0.8.0"

[profile.release]
lto = "fat"
codegen-units = 1
opt-level = 3
debug = 1

[features]
hdf5_input = ["hdf5"]
cpr_rootfinder = ["rcpr"]
distributions = ["ndarray"]
no_list_output = []
parry3d = ["parry3d-f64"]
accelerated_ions = []
python = ["pyo3"]<|MERGE_RESOLUTION|>--- conflicted
+++ resolved
@@ -22,12 +22,8 @@
 toml = "0.7.4"
 anyhow = "1.0.71"
 itertools = "0.10.5"
-<<<<<<< HEAD
-rayon = "1.7.0"
-=======
 rayon = "1.10.0"
 geo = {version = "0.25", optional = false}
->>>>>>> 5f4ef504
 indicatif = {version = "0.15.0", features=["rayon"]}
 serde = { version = "1.0.163", features = ["derive"] }
 hdf5 = {version = "0.7.1", optional = true}
